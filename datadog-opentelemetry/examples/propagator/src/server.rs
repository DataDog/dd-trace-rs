--- conflicted
+++ resolved
@@ -217,11 +217,8 @@
     let config = dd_trace::Config::builder()
         .set_service("rust-propagator-service-example".to_string())
         .set_env("staging".to_string())
-<<<<<<< HEAD
         .set_log_level_filter(dd_trace::log::LevelFilter::Debug)
-=======
         .set_version("0.0.42".to_string())
->>>>>>> 34f206b7
         .build();
 
     datadog_opentelemetry::tracing()
