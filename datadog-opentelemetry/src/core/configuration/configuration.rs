--- conflicted
+++ resolved
@@ -1194,7 +1194,6 @@
             .map(|tag| (tag.0.as_str(), tag.1.as_str()))
     }
 
-<<<<<<< HEAD
     pub fn otel_resource_attributes(&self) -> impl Iterator<Item = (&str, &str)> {
         self.otel_resource_attributes
             .value()
@@ -1212,9 +1211,7 @@
         *self.otel_metrics_temporality_preference.value()
     }
 
-=======
     /// Returns the URL of the Datadog trace agent.
->>>>>>> 24c363c6
     pub fn trace_agent_url(&self) -> &Cow<'static, str> {
         self.trace_agent_url.value()
     }
@@ -1286,7 +1283,6 @@
         *self.telemetry_heartbeat_interval.value()
     }
 
-<<<<<<< HEAD
     pub fn metrics_otel_enabled(&self) -> bool {
         *self.metrics_otel_enabled.value()
     }
@@ -1331,9 +1327,7 @@
         *self.metric_export_timeout.value()
     }
 
-=======
     /// Returns whether partial trace flushing is enabled.
->>>>>>> 24c363c6
     pub fn trace_partial_flush_enabled(&self) -> bool {
         *self.trace_partial_flush_enabled.value()
     }
