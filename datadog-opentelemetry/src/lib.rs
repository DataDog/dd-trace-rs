--- conflicted
+++ resolved
@@ -175,13 +175,9 @@
 //! * [`tracing-opentelemetry`](https://docs.rs/tracing-opentelemetry/0.32.0/tracing_opentelemetry/)
 //!   version: 0.32
 
-<<<<<<< HEAD
-// Public re-exports - only what external users need
-=======
 #![deny(missing_docs)]
 
 // Public re-exports
->>>>>>> 24c363c6
 pub use core::configuration;
 pub use core::log;
 
