// Copyright 2025-Present Datadog, Inc. https://www.datadoghq.com/
// SPDX-License-Identifier: Apache-2.0

mod ddtrace_transform;
mod sampler;
mod span_exporter;
mod span_processor;
mod text_map_propagator;
mod trace_id;
mod transform;

use std::sync::Arc;

use opentelemetry_sdk::trace::SdkTracerProvider;
<<<<<<< HEAD
use opentelemetry_sdk::Resource;
pub use sampler::create_sampler_from_config;
pub use span_exporter::DatadogExporter;
use span_processor::DatadogSpanProcessor;
use std::sync::{Arc, RwLock};
=======
use span_processor::{DatadogSpanProcessor, TraceRegistry};
use text_map_propagator::DatadogPropagator;
>>>>>>> 5b08ae8f

/// Initialize the Datadog OpenTelemetry exporter.
///
/// This function sets up the global OpenTelemetry SDK provider for compatibility with datadog.
///
/// # Usage
/// ```rust
/// use dd_trace::Config;
/// use opentelemetry_sdk::trace::TracerProviderBuilder;
///
/// // This picks up env var configuration and other datadog configuration sources
/// let datadog_config = Config::default();
///
/// datadog_opentelemetry::init_datadog(
///     datadog_config,
///     TracerProviderBuilder::default(), // Pass any opentelemetry specific configuration here
///                                       // .with_max_attributes_per_span(max_attributes)
/// );
/// ```
pub fn init_datadog(
    config: dd_trace::Config,
    // TODO(paullgdc): Should we take a builder or create it ourselves?
    // because some customer might want to set max_<things>_per_span using
    // the builder APIs
    // Or maybe we need a builder API called DatadogDistribution that takes
    // all parameters and has an install method?
    tracer_provider_builder: opentelemetry_sdk::trace::TracerProviderBuilder,
) -> SdkTracerProvider {
    let registry = Arc::new(TraceRegistry::new());

    let propagator = DatadogPropagator::new(&config, registry.clone());
    opentelemetry::global::set_text_map_propagator(propagator);

    // Create a shared resource for both the sampler and span processor
    let resource = Resource::builder_empty().build();
    let resource_arc = Arc::new(RwLock::new(resource));

    // Create the sampler with the shared resource (now passing the Arc directly)
    let sampler = sampler::create_sampler_from_config(&config, resource_arc.clone());

    // Create the span processor and share the resource
    let span_processor = DatadogSpanProcessor::new(config, resource_arc.clone());

    let tracer_provider = tracer_provider_builder
<<<<<<< HEAD
        .with_span_processor(span_processor)
        .with_sampler(sampler)
=======
        .with_span_processor(DatadogSpanProcessor::new(config, registry))
>>>>>>> 5b08ae8f
        .with_id_generator(trace_id::TraceidGenerator)
        .build();
    opentelemetry::global::set_tracer_provider(tracer_provider.clone());
    tracer_provider
}

#[cfg(feature = "test-utils")]
/// Create a local instance of the tracer provider
pub fn make_tracer(
    config: dd_trace::Config,
    tracer_provider_builder: opentelemetry_sdk::trace::TracerProviderBuilder,
) -> SdkTracerProvider {
    use opentelemetry::KeyValue;
    use opentelemetry_sdk::Resource;

<<<<<<< HEAD
    let resource_arc = Arc::new(RwLock::new(Resource::builder().build()));
    let sampler = sampler::create_sampler_from_config(&config, resource_arc.clone());
=======
    let registry = Arc::new(TraceRegistry::new());
>>>>>>> 5b08ae8f

    tracer_provider_builder
        .with_resource(
            Resource::builder()
                .with_attribute(KeyValue::new("service.name", config.service().to_string()))
                .build(),
        )
<<<<<<< HEAD
        // Pass owned config to span_processor, then use the created sampler
        .with_span_processor(DatadogSpanProcessor::new(config, resource_arc.clone()))
        .with_sampler(sampler) // Use the sampler created above
=======
        .with_span_processor(DatadogSpanProcessor::new(config, registry))
>>>>>>> 5b08ae8f
        .with_id_generator(trace_id::TraceidGenerator)
        .build()
}<|MERGE_RESOLUTION|>--- conflicted
+++ resolved
@@ -9,19 +9,11 @@
 mod trace_id;
 mod transform;
 
-use std::sync::Arc;
+use std::sync::{Arc, RwLock};
 
-use opentelemetry_sdk::trace::SdkTracerProvider;
-<<<<<<< HEAD
-use opentelemetry_sdk::Resource;
-pub use sampler::create_sampler_from_config;
-pub use span_exporter::DatadogExporter;
-use span_processor::DatadogSpanProcessor;
-use std::sync::{Arc, RwLock};
-=======
+use opentelemetry_sdk::{trace::SdkTracerProvider, Resource};
 use span_processor::{DatadogSpanProcessor, TraceRegistry};
 use text_map_propagator::DatadogPropagator;
->>>>>>> 5b08ae8f
 
 /// Initialize the Datadog OpenTelemetry exporter.
 ///
@@ -50,63 +42,49 @@
     // all parameters and has an install method?
     tracer_provider_builder: opentelemetry_sdk::trace::TracerProviderBuilder,
 ) -> SdkTracerProvider {
-    let registry = Arc::new(TraceRegistry::new());
+    let (tracer_provider, propagator) = make_tracer(config, tracer_provider_builder, None);
 
-    let propagator = DatadogPropagator::new(&config, registry.clone());
     opentelemetry::global::set_text_map_propagator(propagator);
-
-    // Create a shared resource for both the sampler and span processor
-    let resource = Resource::builder_empty().build();
-    let resource_arc = Arc::new(RwLock::new(resource));
-
-    // Create the sampler with the shared resource (now passing the Arc directly)
-    let sampler = sampler::create_sampler_from_config(&config, resource_arc.clone());
-
-    // Create the span processor and share the resource
-    let span_processor = DatadogSpanProcessor::new(config, resource_arc.clone());
-
-    let tracer_provider = tracer_provider_builder
-<<<<<<< HEAD
-        .with_span_processor(span_processor)
-        .with_sampler(sampler)
-=======
-        .with_span_processor(DatadogSpanProcessor::new(config, registry))
->>>>>>> 5b08ae8f
-        .with_id_generator(trace_id::TraceidGenerator)
-        .build();
     opentelemetry::global::set_tracer_provider(tracer_provider.clone());
     tracer_provider
 }
 
+/// Create an instance of the tracer provider
+fn make_tracer(
+    config: dd_trace::Config,
+    mut tracer_provider_builder: opentelemetry_sdk::trace::TracerProviderBuilder,
+    resource: Option<Resource>,
+) -> (SdkTracerProvider, DatadogPropagator) {
+    let registry = Arc::new(TraceRegistry::new());
+    let resource_slot = Arc::new(RwLock::new(Resource::builder_empty().build()));
+    let sampler = sampler::create_sampler_from_config(&config, resource_slot.clone());
+
+    if let Some(resource) = resource {
+        tracer_provider_builder = tracer_provider_builder.with_resource(resource)
+    }
+
+    let propagator = DatadogPropagator::new(&config, registry.clone());
+
+    let span_processor = DatadogSpanProcessor::new(config, registry.clone(), resource_slot.clone());
+    let tracer_provider = tracer_provider_builder
+        .with_span_processor(span_processor)
+        .with_sampler(sampler) // Use the sampler created above
+        .with_id_generator(trace_id::TraceidGenerator)
+        .build();
+
+    (tracer_provider, propagator)
+}
+
 #[cfg(feature = "test-utils")]
-/// Create a local instance of the tracer provider
-pub fn make_tracer(
+pub fn make_test_tracer(
     config: dd_trace::Config,
     tracer_provider_builder: opentelemetry_sdk::trace::TracerProviderBuilder,
 ) -> SdkTracerProvider {
-    use opentelemetry::KeyValue;
-    use opentelemetry_sdk::Resource;
-
-<<<<<<< HEAD
-    let resource_arc = Arc::new(RwLock::new(Resource::builder().build()));
-    let sampler = sampler::create_sampler_from_config(&config, resource_arc.clone());
-=======
-    let registry = Arc::new(TraceRegistry::new());
->>>>>>> 5b08ae8f
-
-    tracer_provider_builder
-        .with_resource(
-            Resource::builder()
-                .with_attribute(KeyValue::new("service.name", config.service().to_string()))
-                .build(),
-        )
-<<<<<<< HEAD
-        // Pass owned config to span_processor, then use the created sampler
-        .with_span_processor(DatadogSpanProcessor::new(config, resource_arc.clone()))
-        .with_sampler(sampler) // Use the sampler created above
-=======
-        .with_span_processor(DatadogSpanProcessor::new(config, registry))
->>>>>>> 5b08ae8f
-        .with_id_generator(trace_id::TraceidGenerator)
-        .build()
+    let resource = Resource::builder()
+        .with_attribute(opentelemetry::KeyValue::new(
+            "service.name",
+            config.service().to_string(),
+        ))
+        .build();
+    make_tracer(config, tracer_provider_builder, Some(resource)).0
 }