// Copyright 2025-Present Datadog, Inc. https://www.datadoghq.com/
// SPDX-License-Identifier: Apache-2.0

mod sampler;
mod span_conversion;
mod span_exporter;
mod span_processor;

use opentelemetry_sdk::trace::SdkTracerProvider;
<<<<<<< HEAD
pub use sampler::create_sampler_from_config;
pub use span_exporter::DatadogExporter;
=======
use span_processor::DatadogSpanProcessor;
>>>>>>> 017e7ee3

/// Initialize the Datadog OpenTelemetry exporter.
///
/// This function sets up the global OpenTelemetry SDK provider for compatibility with datadog.
///
/// # Usage
/// ```rust
/// use dd_trace::Config;
/// use opentelemetry_sdk::trace::TracerProviderBuilder;
///
/// // This picks up env var configuration and other datadog configuration sources
/// let datadog_config = Config::default();
///
/// datadog_opentelemetry::init_datadog(
///     datadog_config,
///     TracerProviderBuilder::default(), // Pass any opentelemetry specific configuration here
///                                       // .with_max_attributes_per_span(max_attributes)
/// );
/// ```
pub fn init_datadog(
    config: dd_trace::Config,
    // TODO(paullgdc): Should we take a builder or create it ourselves?
    // because some customer might want to set max_<things>_per_span using
    // the builder APIs
    // Or maybe we need a builder API called DatadogDistribution that takes
    // all parameters and has an install method?
    tracer_provider_builder: opentelemetry_sdk::trace::TracerProviderBuilder,
) -> SdkTracerProvider {
    // TODO: Setup datadog specific textmap propagator
    opentelemetry::global::set_text_map_propagator(
        opentelemetry_sdk::propagation::TraceContextPropagator::new(),
    );

    // Create a DatadogSampler from config settings
    let sampler = sampler::create_sampler_from_config(&cfg);

    let tracer_provider = tracer_provider_builder
<<<<<<< HEAD
        .with_batch_exporter(DatadogExporter::new(cfg).unwrap())
        // Add the Datadog sampler
        .with_sampler(sampler)
=======
        .with_span_processor(DatadogSpanProcessor::new(config))
>>>>>>> 017e7ee3
        // TODO: hookup additional components
        // .with_id_generator(id_generator)
        .build();
    opentelemetry::global::set_tracer_provider(tracer_provider.clone());
    tracer_provider
}

<<<<<<< HEAD
#[cfg(test)]
mod tests {
    // Integration tests for the init_datadog function can go here if needed
=======
#[cfg(feature = "test-utils")]
/// Create a local instance of the tracer provider
pub fn make_tracer(
    config: dd_trace::Config,
    tracer_provider_builder: opentelemetry_sdk::trace::TracerProviderBuilder,
) -> SdkTracerProvider {
    tracer_provider_builder
        .with_span_processor(DatadogSpanProcessor::new(config))
        // TODO: hookup additional components
        // .with_id_generator(id_generator)
        // .with_sampler(sampler)
        .build()
>>>>>>> 017e7ee3
}<|MERGE_RESOLUTION|>--- conflicted
+++ resolved
@@ -7,12 +7,9 @@
 mod span_processor;
 
 use opentelemetry_sdk::trace::SdkTracerProvider;
-<<<<<<< HEAD
 pub use sampler::create_sampler_from_config;
 pub use span_exporter::DatadogExporter;
-=======
 use span_processor::DatadogSpanProcessor;
->>>>>>> 017e7ee3
 
 /// Initialize the Datadog OpenTelemetry exporter.
 ///
@@ -47,16 +44,11 @@
     );
 
     // Create a DatadogSampler from config settings
-    let sampler = sampler::create_sampler_from_config(&cfg);
+    let sampler = sampler::create_sampler_from_config(&config);
 
     let tracer_provider = tracer_provider_builder
-<<<<<<< HEAD
-        .with_batch_exporter(DatadogExporter::new(cfg).unwrap())
-        // Add the Datadog sampler
+        .with_span_processor(DatadogSpanProcessor::new(config))
         .with_sampler(sampler)
-=======
-        .with_span_processor(DatadogSpanProcessor::new(config))
->>>>>>> 017e7ee3
         // TODO: hookup additional components
         // .with_id_generator(id_generator)
         .build();
@@ -64,11 +56,6 @@
     tracer_provider
 }
 
-<<<<<<< HEAD
-#[cfg(test)]
-mod tests {
-    // Integration tests for the init_datadog function can go here if needed
-=======
 #[cfg(feature = "test-utils")]
 /// Create a local instance of the tracer provider
 pub fn make_tracer(
@@ -81,5 +68,4 @@
         // .with_id_generator(id_generator)
         // .with_sampler(sampler)
         .build()
->>>>>>> 017e7ee3
 }