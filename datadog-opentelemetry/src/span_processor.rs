// Copyright 2025-Present Datadog, Inc. https://www.datadoghq.com/
// SPDX-License-Identifier: Apache-2.0

use std::{
    collections::{hash_map, HashMap},
    str::FromStr,
    sync::{Arc, Mutex, RwLock},
};

use dd_trace::{
    constants::SAMPLING_DECISION_MAKER_TAG_KEY, sampling::SamplingDecision,
    telemetry::init_telemetry,
};
use opentelemetry::{
    global::ObjectSafeSpan,
    trace::{SpanContext, TraceContextExt, TraceState},
    Key, KeyValue, SpanId, TraceFlags, TraceId,
};
use opentelemetry_sdk::trace::SpanData;
use opentelemetry_sdk::Resource;
use opentelemetry_semantic_conventions::resource::SERVICE_NAME;

use crate::{
    create_dd_resource, span_exporter::DatadogExporter, text_map_propagator::DatadogExtractData,
};

#[derive(Debug)]
struct Trace {
    root_span_id: [u8; 8],
    /// Root span will always be the first span in this vector if it is present
    finished_spans: Vec<SpanData>,
    open_span_count: usize,

    sampling_decision: Option<SamplingDecision>,
    origin: Option<String>,
    tags: Option<HashMap<String, String>>,
}

pub(crate) struct TracePropagationData {
    pub sampling_decision: Option<SamplingDecision>,
    pub origin: Option<String>,
    pub tags: Option<HashMap<String, String>>,
}

const EMPTY_PROPAGATION_DATA: TracePropagationData = TracePropagationData {
    origin: None,
    sampling_decision: None,
    tags: None,
};

#[derive(Debug)]
struct InnerTraceRegistry {
    registry: HashMap<[u8; 16], Trace>,
}

pub enum RegisterTracePropagationResult {
    Existing(SamplingDecision),
    New,
}

impl InnerTraceRegistry {
    fn register_trace_propagation_data(
        &mut self,
        trace_id: [u8; 16],
        sampling_decision: SamplingDecision,
        origin: Option<String>,
        tags: Option<HashMap<String, String>>,
    ) -> RegisterTracePropagationResult {
        match self.registry.entry(trace_id) {
            hash_map::Entry::Occupied(mut occupied_entry) => {
                if let Some(existing_sampling_decision) = occupied_entry.get().sampling_decision {
                    RegisterTracePropagationResult::Existing(existing_sampling_decision)
                } else {
                    let trace = occupied_entry.get_mut();
                    trace.sampling_decision = Some(sampling_decision);
                    trace.origin = origin;
                    trace.tags = tags;
                    RegisterTracePropagationResult::New
                }
            }
            hash_map::Entry::Vacant(vacant_entry) => {
                vacant_entry.insert(Trace {
                    root_span_id: [0; 8], // This will be set when the first span is registered
                    finished_spans: Vec::new(),
                    open_span_count: 0,
                    sampling_decision: Some(sampling_decision),
                    origin,
                    tags,
                });
                RegisterTracePropagationResult::New
            }
        }
    }

    fn register_root_span(&mut self, trace_id: [u8; 16], root_span_id: [u8; 8]) {
        let trace = self.registry.entry(trace_id).or_insert_with(|| Trace {
            root_span_id: [0; 8], // This will be set when the first span is registered
            finished_spans: Vec::new(),
            open_span_count: 0,
            sampling_decision: None,
            origin: None,
            tags: None,
        });
        if trace.root_span_id == [0; 8] {
            trace.root_span_id = root_span_id;
            trace.open_span_count = 1;
        } else {
            dd_trace::dd_debug!(
                "trace with trace_id={:?} already has a root span registered with root_span_id={:?}. Ignoring the new root_span_id={:?}",
                trace_id,
                trace.root_span_id,
                root_span_id
            );
        }
    }

    /// Register a new trace with the given trace ID and span ID.
    /// If the trace is already registered, increment the open span count.
    /// If the trace is not registered, create a new entry with the given trace ID
    fn register_span(
        &mut self,
        trace_id: [u8; 16],
        span_id: [u8; 8],
        TracePropagationData {
            origin,
            sampling_decision,
            tags,
        }: TracePropagationData,
    ) {
        self.registry
            .entry(trace_id)
            .or_insert_with(|| Trace {
                root_span_id: span_id,
                finished_spans: Vec::new(),
                open_span_count: 0,
                sampling_decision,
                origin,
                tags,
            })
            .open_span_count += 1;
    }

    /// Finish a span with the given trace ID and span data.
    /// If the trace is finished (i.e., all spans are finished), return the full trace chunk.
    /// Otherwise, return None.
    ///
    /// This function tries to maintain the invariant that the first span of the trace chunk should
    /// be the local root span, since it makes processing latter easier.
    /// If the root span is not the first span, it will be swapped with the first span.
    ///
    /// # Bounding memory usage
    ///
    /// Currently traces with unfinished spans are kept forever in memory.
    /// This lead to unbounded memory usage, if new spans keep getting added to the trace.
    /// TODO: We should implement partial flushing, as this will allow use to flush traces that are
    /// too big, and avoid unbounded memory usage.
    fn finish_span(&mut self, trace_id: [u8; 16], span_data: SpanData) -> Option<Trace> {
        if let hash_map::Entry::Occupied(mut slot) = self.registry.entry(trace_id) {
            let trace = slot.get_mut();
            if !trace.finished_spans.is_empty()
                && span_data.span_context.span_id().to_bytes() == trace.root_span_id
            {
                let swapped_span = std::mem::replace(&mut trace.finished_spans[0], span_data);
                trace.finished_spans.push(swapped_span);
            } else {
                trace.finished_spans.push(span_data);
            }
            trace.open_span_count -= 1;
            if trace.open_span_count == 0 {
                Some(slot.remove())
            } else {
                None
            }
        } else {
            // if we somehow don't have the trace registered, we just flush the span...
            // this is probably a bug, so we should log telemetry
            Some(Trace {
                root_span_id: span_data.span_context.span_id().to_bytes(),
                finished_spans: vec![span_data],
                open_span_count: 0,
                sampling_decision: None,
                origin: None,
                tags: None,
            })
        }
    }

    fn get_trace_propagation_data(&self, trace_id: [u8; 16]) -> TracePropagationData {
        match self.registry.get(&trace_id) {
            Some(trace) => TracePropagationData {
                sampling_decision: trace.sampling_decision,
                origin: trace.origin.clone(),
                tags: trace.tags.clone(),
            },
            None => TracePropagationData {
                sampling_decision: None,
                origin: None,
                tags: None,
            },
        }
    }
}

#[derive(Clone, Debug)]
/// A registry of traces that are currently running
///
/// This registry maintains the following information:
/// - The root span ID of the trace
/// - The finished spans of the trace
/// - The number of open spans in the trace
/// - The sampling decision of the trace
pub(crate) struct TraceRegistry {
    // TODO: The lock should probably sharded based on the hash of the trace id
    // so we reduce contention...
    // Example:
    // inner: Arc<[CacheAligned<RwLock<InnerTraceRegistry>>; N]>;
    // to access a trace we do inner[hash(trace_id) % N].read()
    inner: Arc<RwLock<InnerTraceRegistry>>,
}

impl TraceRegistry {
    pub fn new() -> Self {
        Self {
            inner: Arc::new(RwLock::new(InnerTraceRegistry {
                registry: HashMap::new(),
            })),
        }
    }

    /// Register trace propagation data for a given trace ID.
    /// This does not set the root span ID or increment the open span count.
    ///
    /// If the trace is already registered with a non None sampling decision,
    /// it will return the existing sampling decision instead
    pub fn register_trace_propagation_data(
        &self,
        trace_id: [u8; 16],
        sampling_decision: SamplingDecision,
        origin: Option<String>,
        tags: Option<HashMap<String, String>>,
    ) -> RegisterTracePropagationResult {
        let mut inner = self
            .inner
            .write()
            .expect("Failed to acquire lock on trace registry");
        inner.register_trace_propagation_data(trace_id, sampling_decision, origin, tags)
    }

    /// Set the root span ID for a given trace ID.
    /// This will also increment the open span count for the trace.
    /// If the trace is already registered, it will ignore the new root span ID and log a warning.
    pub fn register_root_span(&self, trace_id: [u8; 16], root_span_id: [u8; 8]) {
        let mut inner = self
            .inner
            .write()
            .expect("Failed to acquire lock on trace registry");
        inner.register_root_span(trace_id, root_span_id);
    }

    /// Register a new span with the given trace ID and span ID.
    pub fn register_span(
        &self,
        trace_id: [u8; 16],
        span_id: [u8; 8],
        propagation_data: TracePropagationData,
    ) {
        let mut inner = self
            .inner
            .write()
            .expect("Failed to acquire lock on trace registry");
        inner.register_span(trace_id, span_id, propagation_data);
    }

    /// Finish a span with the given trace ID and span data.
    /// If the trace is finished (i.e., all spans are finished), return the full trace chunk to
    /// flush
    fn finish_span(&self, trace_id: [u8; 16], span_data: SpanData) -> Option<Trace> {
        let mut inner = self
            .inner
            .write()
            .expect("Failed to acquire lock on trace registry");
        inner.finish_span(trace_id, span_data)
    }

    pub fn get_trace_propagation_data(&self, trace_id: [u8; 16]) -> TracePropagationData {
        let inner = self
            .inner
            .read()
            .expect("Failed to acquire lock on trace registry");

        inner.get_trace_propagation_data(trace_id)
    }
}

pub(crate) struct DatadogSpanProcessor {
    registry: TraceRegistry,
    span_exporter: DatadogExporter,
    resource: Arc<RwLock<Resource>>,
    config: Arc<Mutex<dd_trace::Config>>,
}

impl std::fmt::Debug for DatadogSpanProcessor {
    fn fmt(&self, f: &mut std::fmt::Formatter<'_>) -> std::fmt::Result {
        f.debug_struct("DatadogSpanProcessor").finish()
    }
}

impl DatadogSpanProcessor {
    #[allow(clippy::type_complexity)]
    pub(crate) fn new(
        config: Arc<Mutex<dd_trace::Config>>,
<<<<<<< HEAD
        registry: Arc<TraceRegistry>,
=======
        registry: TraceRegistry,
>>>>>>> 23d67265
        resource: Arc<RwLock<Resource>>,
        agent_response_handler: Option<Box<dyn for<'a> Fn(&'a str) + Send + Sync>>,
    ) -> Self {
        // Extract config clone before moving the Arc
        let config_clone = config.lock().unwrap().clone();
        Self {
            registry,
            span_exporter: DatadogExporter::new(config_clone, agent_response_handler),
            resource,
            config,
        }
    }

    /// If SpanContext is remote, recover [`DatadogExtractData`] from parent context:
    /// - links generated during extraction are added to the root span as span links.
    /// - sampling decision, origin and tags are returned to be stored as Trace propagation data
    fn get_remote_propagation_data(
        &self,
        span: &mut opentelemetry_sdk::trace::Span,
        parent_ctx: &opentelemetry::Context,
    ) -> TracePropagationData {
        if let Some(DatadogExtractData {
            links,
            internal_tags,
            origin,
            sampling,
        }) = parent_ctx.get::<DatadogExtractData>().cloned()
        {
            links.iter().for_each(|link| {
                let link_ctx = SpanContext::new(
                    TraceId::from(link.trace_id as u128),
                    SpanId::from(link.span_id),
                    TraceFlags::new(link.flags.unwrap_or_default() as u8),
                    false, // TODO: dd SpanLink doesn't have the remote field...
                    link.tracestate
                        .as_ref()
                        .map(|ts| TraceState::from_str(ts).unwrap_or_default())
                        .unwrap_or_default(),
                );

                let attributes = match &link.attributes {
                    Some(attributes) => attributes
                        .iter()
                        .map(|(key, value)| KeyValue::new(key.clone(), value.clone()))
                        .collect(),
                    None => vec![],
                };

                span.add_link(link_ctx, attributes);
            });

            let sampling_decision = sampling.and_then(|sampling| {
                Some(SamplingDecision {
                    priority: sampling.priority?,
                    mechanism: sampling.mechanism.unwrap_or_default(),
                })
            });
            return TracePropagationData {
                origin,
                sampling_decision,
                tags: Some(internal_tags),
            };
        }

        EMPTY_PROPAGATION_DATA
    }

    /// If [`Trace`] contains origin, tags or sampling_decision add them as attributes of the root
    /// span
    fn add_trace_propagation_data(&self, mut trace: Trace) -> Vec<SpanData> {
        let origin = trace.origin.unwrap_or_default();

        for span in trace.finished_spans.iter_mut() {
            if span.span_context.span_id().to_bytes() == trace.root_span_id {
                if let Some(ref tags) = trace.tags {
                    tags.iter().for_each(|(key, value)| {
                        span.attributes
                            .push(KeyValue::new(key.clone(), value.clone()))
                    });
                }
            }

            if !origin.is_empty() {
                span.attributes
                    .push(KeyValue::new("_dd.origin", origin.clone()));
            }

            // TODO: is this correct? What if _sampling_priority_v1 or _dd.p.dm were extracted?
            // they shouldn't be overridden
            if let Some(sampling_decision) = trace.sampling_decision {
                span.attributes.push(KeyValue::new(
                    "_sampling_priority_v1",
                    sampling_decision.priority.into_i8() as i64,
                ));

                span.attributes.push(KeyValue::new(
                    SAMPLING_DECISION_MAKER_TAG_KEY,
                    sampling_decision.mechanism.to_cow(),
                ));
            }
        }

        trace.finished_spans
    }
}

impl opentelemetry_sdk::trace::SpanProcessor for DatadogSpanProcessor {
    fn on_start(
        &self,
        span: &mut opentelemetry_sdk::trace::Span,
        parent_ctx: &opentelemetry::Context,
    ) {
        if !span.is_recording() || !span.span_context().is_valid() {
            return;
        }

        let trace_id = span.span_context().trace_id().to_bytes();
        let span_id = span.span_context().span_id().to_bytes();

        if parent_ctx.span().span_context().is_remote() {
            let propagation_data = self.get_remote_propagation_data(span, parent_ctx);
            self.registry
                .register_span(trace_id, span_id, propagation_data);
        } else if !parent_ctx.has_active_span() {
            self.registry.register_root_span(trace_id, span_id);
        } else {
            self.registry
                .register_span(trace_id, span_id, EMPTY_PROPAGATION_DATA);
        }
    }

    fn on_end(&self, span: SpanData) {
        let trace_id = span.span_context.trace_id().to_bytes();

        let Some(trace) = self.registry.finish_span(trace_id, span) else {
            return;
        };

        // Add propagation data before exporting the trace
        let trace_chunk = self.add_trace_propagation_data(trace);
        if let Err(e) = self.span_exporter.export_chunk_no_wait(trace_chunk) {
            dd_trace::dd_error!(
                "DatadogSpanProcessor.on_end message='Failed to export trace chunk' error='{e}'",
            );
        }
    }

    fn force_flush(&self) -> opentelemetry_sdk::error::OTelSdkResult {
        self.span_exporter.force_flush()
    }

    fn shutdown(&self) -> opentelemetry_sdk::error::OTelSdkResult {
        self.span_exporter.shutdown()
    }

    fn shutdown_with_timeout(
        &self,
        timeout: std::time::Duration,
    ) -> opentelemetry_sdk::error::OTelSdkResult {
        self.span_exporter.shutdown_with_timeout(timeout)
    }

    fn set_resource(&mut self, resource: &opentelemetry_sdk::Resource) {
        let dd_resource = create_dd_resource(resource.clone(), &self.config.lock().unwrap());
        if let Err(e) = self.span_exporter.set_resource(dd_resource.clone()) {
            dd_trace::dd_error!(
                "DatadogSpanProcessor.set_resource message='Failed to set resource' error='{e}'",
            );
        }
        // set the shared resource in the DatadogSpanProcessor
        *self.resource.write().unwrap() = dd_resource.clone();

        // init telemetry once service name has been resolved
        let service_name = dd_resource
            .get(&Key::from_static_str(SERVICE_NAME))
            .map(|service_name| service_name.as_str().to_string());
        init_telemetry(&self.config.lock().unwrap(), service_name);
    }
}

#[cfg(test)]
mod tests {
    use std::sync::{Arc, Mutex, RwLock};

    use dd_trace::Config;
    use opentelemetry::{Key, KeyValue, Value};
    use opentelemetry_sdk::{trace::SpanProcessor, Resource};

    use crate::span_processor::{DatadogSpanProcessor, TraceRegistry};

    #[test]
    fn test_set_resource_from_empty_dd_config() {
        let builder = Config::builder();
        let config = builder.build();

        let registry = TraceRegistry::new();
        let resource = Arc::new(RwLock::new(Resource::builder_empty().build()));

        let mut processor = DatadogSpanProcessor::new(
            Arc::new(Mutex::new(config)),
            registry,
            resource.clone(),
            None,
        );

        let otel_resource = Resource::builder()
            // .with_service_name("otel-service")
            .with_attribute(KeyValue::new("key1", "value1"))
            .build();

        processor.set_resource(&otel_resource);

        let dd_resource = resource.read().unwrap();
        assert_eq!(
            dd_resource.get(&Key::from_static_str("service.name")),
            Some(Value::String("unnamed-rust-service".into()))
        );
        assert_eq!(
            dd_resource.get(&Key::from_static_str("key1")),
            Some(Value::String("value1".into()))
        );
    }

    #[test]
    fn test_set_resource_from_dd_config() {
        let mut builder = Config::builder();
        builder.set_service("test-service".to_string());
        let config = builder.build();

        let registry = TraceRegistry::new();
        let resource = Arc::new(RwLock::new(Resource::builder_empty().build()));

        let mut processor = DatadogSpanProcessor::new(
            Arc::new(Mutex::new(config)),
            registry,
            resource.clone(),
            None,
        );

        let attributes = [KeyValue::new("key_schema", "value_schema")];

        let otel_resource = Resource::builder_empty()
            //.with_service_name("otel-service")
            .with_attribute(KeyValue::new("key1", "value1"))
            .with_schema_url(attributes, "schema_url")
            .build();

        processor.set_resource(&otel_resource);

        let dd_resource = resource.read().unwrap();
        assert_eq!(
            dd_resource.get(&Key::from_static_str("service.name")),
            Some(Value::String("test-service".into()))
        );
        assert_eq!(
            dd_resource.get(&Key::from_static_str("key1")),
            Some(Value::String("value1".into()))
        );
        assert_eq!(
            dd_resource.get(&Key::from_static_str("key_schema")),
            Some(Value::String("value_schema".into()))
        );

        assert_eq!(dd_resource.schema_url(), Some("schema_url"));
    }

    #[test]
    fn test_set_resource_empty_builder_from_dd_config() {
        let mut builder = Config::builder();
        builder.set_service("test-service".to_string());
        let config = builder.build();

        let registry = TraceRegistry::new();
        let resource = Arc::new(RwLock::new(Resource::builder_empty().build()));

        let mut processor = DatadogSpanProcessor::new(
            Arc::new(Mutex::new(config)),
            registry,
            resource.clone(),
            None,
        );

        let otel_resource = Resource::builder_empty()
            .with_attribute(KeyValue::new("key1", "value1"))
            .build();

        processor.set_resource(&otel_resource);

        let dd_resource = resource.read().unwrap();
        assert_eq!(
            dd_resource.get(&Key::from_static_str("service.name")),
            Some(Value::String("test-service".into()))
        );
        assert_eq!(
            dd_resource.get(&Key::from_static_str("key1")),
            Some(Value::String("value1".into()))
        );
    }

    #[test]
    fn test_dd_config_non_default_service() {
        let mut builder = Config::builder();
        builder.set_service("test-service".to_string());
        let config = builder.build();

        let registry = TraceRegistry::new();
        let resource = Arc::new(RwLock::new(Resource::builder_empty().build()));

        let mut processor = DatadogSpanProcessor::new(
            Arc::new(Mutex::new(config)),
            registry,
            resource.clone(),
            None,
        );

        let otel_resource = Resource::builder()
            .with_service_name("otel-service")
            .build();

        processor.set_resource(&otel_resource);

        let dd_resource = resource.read().unwrap();
        assert_eq!(
            dd_resource.get(&Key::from_static_str("service.name")),
            Some(Value::String("test-service".into()))
        );
    }

    #[test]
    fn test_dd_config_default_service() {
        let config = Config::builder().build();

        let registry = TraceRegistry::new();
        let resource = Arc::new(RwLock::new(Resource::builder_empty().build()));

        let mut processor = DatadogSpanProcessor::new(
            Arc::new(Mutex::new(config)),
            registry,
            resource.clone(),
            None,
        );

        let otel_resource = Resource::builder()
            .with_service_name("otel-service")
            .build();

        processor.set_resource(&otel_resource);

        let dd_resource = resource.read().unwrap();
        assert_eq!(
            dd_resource.get(&Key::from_static_str("service.name")),
            Some(Value::String("otel-service".into()))
        );
    }
}<|MERGE_RESOLUTION|>--- conflicted
+++ resolved
@@ -309,11 +309,7 @@
     #[allow(clippy::type_complexity)]
     pub(crate) fn new(
         config: Arc<Mutex<dd_trace::Config>>,
-<<<<<<< HEAD
-        registry: Arc<TraceRegistry>,
-=======
         registry: TraceRegistry,
->>>>>>> 23d67265
         resource: Arc<RwLock<Resource>>,
         agent_response_handler: Option<Box<dyn for<'a> Fn(&'a str) + Send + Sync>>,
     ) -> Self {
