# Copyright 2025-Present Datadog, Inc. https://www.datadoghq.com/
# SPDX-License-Identifier: Apache-2.0

[workspace]
<<<<<<< HEAD
members = ["datadog-opentelemetry", "dd-trace", "dd-trace-propagation"]
=======
members = ["dd-trace", "dd-trace-propagation", "dd-trace-sampling"]
>>>>>>> 5fe05e2d

# https://doc.rust-lang.org/cargo/reference/resolver.html#feature-resolver-version-2
resolver = "2"

[workspace.package]
rust-version = "1.81.0"
edition = "2021"
version = "0.0.1"
license = "Apache-2.0"
repository = "https://github.com/DataDog/dd-trace-rs"
readme = "README.md"
description = "Reserved future DataDog package, contact info@datadoghq.com if you think this package name shouldn't be used."

[workspace.dependencies]
opentelemetry = "0.28.0"
opentelemetry_sdk = "0.28.0"

[profile.dev]
debug = 2 # full debug info

[profile.bench]
codegen-units = 1
debug = false
incremental = false
opt-level = 3

[workspace.dependencies]
# Libdatadog dependencies - change to a stable version once we release
data-pipeline = { git = "https://github.com/Datadog/libdatadog", rev = "d5b853e7898f6eae69b698847e905f91be9b86bd" }
datadog-trace-utils = { git = "https://github.com/Datadog/libdatadog", rev = "d5b853e7898f6eae69b698847e905f91be9b86bd" }
tinybytes = { git = "https://github.com/Datadog/libdatadog", rev = "d5b853e7898f6eae69b698847e905f91be9b86bd" }

futures = "0.3.31"
opentelemetry_sdk = { version = "0.28.0", features = [
    "trace",
], default-features = false }
opentelemetry = { version = "0.28.0", features = [
    "trace",
], default-features = false }
tokio = { version = "1.44.1" }<|MERGE_RESOLUTION|>--- conflicted
+++ resolved
@@ -2,11 +2,12 @@
 # SPDX-License-Identifier: Apache-2.0
 
 [workspace]
-<<<<<<< HEAD
-members = ["datadog-opentelemetry", "dd-trace", "dd-trace-propagation"]
-=======
-members = ["dd-trace", "dd-trace-propagation", "dd-trace-sampling"]
->>>>>>> 5fe05e2d
+members = [
+    "datadog-opentelemetry",
+    "dd-trace",
+    "dd-trace-propagation",
+    "dd-trace-sampling",
+]
 
 # https://doc.rust-lang.org/cargo/reference/resolver.html#feature-resolver-version-2
 resolver = "2"
@@ -21,19 +22,6 @@
 description = "Reserved future DataDog package, contact info@datadoghq.com if you think this package name shouldn't be used."
 
 [workspace.dependencies]
-opentelemetry = "0.28.0"
-opentelemetry_sdk = "0.28.0"
-
-[profile.dev]
-debug = 2 # full debug info
-
-[profile.bench]
-codegen-units = 1
-debug = false
-incremental = false
-opt-level = 3
-
-[workspace.dependencies]
 # Libdatadog dependencies - change to a stable version once we release
 data-pipeline = { git = "https://github.com/Datadog/libdatadog", rev = "d5b853e7898f6eae69b698847e905f91be9b86bd" }
 datadog-trace-utils = { git = "https://github.com/Datadog/libdatadog", rev = "d5b853e7898f6eae69b698847e905f91be9b86bd" }
@@ -46,4 +34,13 @@
 opentelemetry = { version = "0.28.0", features = [
     "trace",
 ], default-features = false }
-tokio = { version = "1.44.1" }+tokio = { version = "1.44.1" }
+
+[profile.dev]
+debug = 2 # full debug info
+
+[profile.bench]
+codegen-units = 1
+debug = false
+incremental = false
+opt-level = 3