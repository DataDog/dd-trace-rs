--- conflicted
+++ resolved
@@ -106,11 +106,10 @@
     carrier.set(TRACEPARENT_KEY, traceparent);
 }
 
-<<<<<<< HEAD
-fn buff_appender(s: &mut String) -> BufAppender<'_> {
+fn buf_appender(buf: &mut String) -> BufAppender<'_> {
     BufAppender {
-        start: s.len(),
-        buf: s,
+        start: buf.len(),
+        buf,
     }
 }
 
@@ -140,15 +139,12 @@
     }
 }
 
-fn inject_tracestate(context: &SpanContext, carrier: &mut dyn Injector) {
+fn inject_tracestate(context: &InjectSpanContext, carrier: &mut dyn Injector) {
     let mut tracestate = String::with_capacity(256);
     tracestate.push_str("dd=");
 
-=======
-fn inject_tracestate(context: &InjectSpanContext, carrier: &mut dyn Injector) {
->>>>>>> 040a6258
     // Use a single String buffer to build the entire tracestate, avoiding intermediate allocations
-    let mut dd_parts = buff_appender(&mut tracestate);
+    let mut dd_parts = buf_appender(&mut tracestate);
 
     // Build sampling priority part
     let priority = context.sampling.priority.unwrap_or(priority::USER_KEEP);
@@ -509,7 +505,7 @@
 mod test {
     use dd_trace::{configuration::TracePropagationStyle, sampling::priority, Config};
 
-    use crate::Propagator;
+    use crate::{context::span_context_to_inject, Propagator};
 
     use super::*;
 
@@ -843,7 +839,7 @@
         };
         let mut carrier: HashMap<String, String> = HashMap::new();
         TracePropagationStyle::TraceContext.inject(
-            &mut context,
+            &mut span_context_to_inject(&mut context),
             &mut carrier,
             &Config::builder().build(),
         );
@@ -873,7 +869,7 @@
         };
         let mut carrier: HashMap<String, String> = HashMap::new();
         TracePropagationStyle::TraceContext.inject(
-            &mut context,
+            &mut span_context_to_inject(&mut context),
             &mut carrier,
             &Config::builder().build(),
         );
@@ -903,7 +899,7 @@
         };
         let mut carrier: HashMap<String, String> = HashMap::new();
         TracePropagationStyle::TraceContext.inject(
-            &mut context,
+            &mut span_context_to_inject(&mut context),
             &mut carrier,
             &Config::builder().build(),
         );
