--- conflicted
+++ resolved
@@ -16,16 +16,13 @@
 rustc_version_runtime = "0.3.0"
 serde = { workspace = true, features = ["derive"] }
 serde_json = { workspace = true }
-<<<<<<< HEAD
 reqwest = { version = "0.11", features = ["blocking", "json"] }
 base64 = "0.21"
 sha2 = "0.10"
-=======
 uuid = { version = "1.11.0", features = ["v4"] }
 
 # Libdatadog dependencies
 ddtelemetry = { workspace = true }
->>>>>>> 5b763c33
 
 [features]
 test-utils = []
