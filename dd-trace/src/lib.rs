// Copyright 2025-Present Datadog, Inc. https://www.datadoghq.com/
// SPDX-License-Identifier: Apache-2.0

pub mod configuration;
pub use configuration::Config;

mod error;
pub use error::{Error, Result};

<<<<<<< HEAD
pub mod sampler;
=======
pub mod log;
>>>>>>> b88e908c

#[cfg(test)]
mod tests {

    #[test]
    fn test_empty() {
        // TODO: Remove when we start commiting real code
    }
}<|MERGE_RESOLUTION|>--- conflicted
+++ resolved
@@ -7,11 +7,8 @@
 mod error;
 pub use error::{Error, Result};
 
-<<<<<<< HEAD
 pub mod sampler;
-=======
 pub mod log;
->>>>>>> b88e908c
 
 #[cfg(test)]
 mod tests {
