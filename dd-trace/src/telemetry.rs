// Copyright 2025-Present Datadog, Inc. https://www.datadoghq.com/
// SPDX-License-Identifier: Apache-2.0

use std::{
    any::Any,
    ops::DerefMut,
    sync::{Mutex, OnceLock},
    time::Duration,
};

use anyhow::Error;
use ddtelemetry::{
<<<<<<< HEAD
    data::{self, Configuration},
    worker::{self, TelemetryWorkerHandle},
};

use crate::{configuration::ConfigurationProvider, dd_debug, dd_error, dd_info, dd_warn, Config};
=======
    data,
    metrics::ContextKey,
    worker::{self, TelemetryWorkerHandle},
};

use crate::{dd_debug, dd_error, Config};
>>>>>>> 178da676

static TELEMETRY: TelemetryCell = OnceLock::new();

type TelemetryCell = OnceLock<Mutex<Telemetry>>;

struct TelemetryProjection<'a> {
    handle: &'a mut dyn TelemetryHandle,
    log_collection_enabled: bool,
}

fn with_telemetry_handle<F: FnOnce(TelemetryProjection) -> R, R>(
    cell: &TelemetryCell,
    f: F,
) -> Option<R> {
    let mut telemetry = cell.get()?.lock().ok()?;
    if !telemetry.enabled {
        return None;
    }
    let telemetry = telemetry.deref_mut();
    let handle = telemetry.handle.as_mut()?;

    Some(f(TelemetryProjection {
        handle: handle.as_mut(),
        log_collection_enabled: telemetry.log_collection_enabled,
    }))
}

macro_rules! telemetry_metrics {
    ($($variant:ident => ($name:expr, $ns:expr, $ty:expr, [ $($key:expr => $val:expr),* $(,)?] ),)*) => {
        #[derive(PartialEq)]
        pub enum TelemetryMetric {
            $(
                $variant ,
            )*
        }

        const TELEMETRY_METRICS_COUNT: usize = [$(TelemetryMetric :: $variant ,)*].len();

        impl TelemetryMetric {
            fn ddtelemetry_metric_info(
                &self,
            ) -> (
                &'static str,
                data::metrics::MetricNamespace,
                data::metrics::MetricType,
                Vec<ddcommon::tag::Tag>
            ) {
                use data::metrics::MetricNamespace::*;
                use data::metrics::MetricType::*;
                use TelemetryMetric::*;
                match self {
                    $(
                        $variant => ($name, $ns, $ty, vec![
                            $(
                                ddcommon::tag!($key, $val)
                            )*
                        ]),
                    )*
                }
            }

            fn idx(&self) -> usize {
                [$(TelemetryMetric :: $variant ,)*]
                    .into_iter().enumerate()
                    .find(|(_, v)| v == self)
                    .unwrap()
                    .0
            }
        }
    };
}

telemetry_metrics!(
    SpansCreated => ("spans_created", Tracers, Count, []),
    SpansFinished => ("spans_finished", Tracers, Count, []),
    SpansEnqueuedForSerialization => ("spans_enqueued_for_serialization", Tracers, Count, []),
    SpansDroppedBufferFull => ("spans_dropped", Tracers, Count, ["reason" => "overfull_buffer"]),
    TraceSegmentsCreated => ("trace_segments_created", Tracers, Count, []),
    TraceSegmentsClosed => ("trace_segments_closed", Tracers, Count, []),
);

trait TelemetryHandle: Sync + Send + 'static + Any {
    fn add_point(&self, value: f64, metric: TelemetryMetric) -> Result<(), anyhow::Error>;

    fn add_error_log(
        &mut self,
        message: String,
        stack_trace: Option<String>,
    ) -> Result<(), anyhow::Error>;

    fn add_configuration(&mut self, configuration: Configuration) -> Result<(), anyhow::Error>;

    fn send_start(&self, config: Option<&Config>) -> Result<(), anyhow::Error>;

    fn send_stop(&self) -> Result<(), anyhow::Error>;

    #[allow(dead_code)]
    fn as_any(&self) -> &dyn Any;
}

struct TelemetryHandleWrapper {
    handle: TelemetryWorkerHandle,
    metrics_context: [OnceLock<ContextKey>; TELEMETRY_METRICS_COUNT],
}

impl TelemetryHandle for TelemetryHandleWrapper {
    fn add_point(&self, value: f64, metric: TelemetryMetric) -> Result<(), anyhow::Error> {
        let idx = metric.idx();

        let context_key = self.metrics_context[idx].get_or_init(|| {
            let (n, ns, ty, tags) = metric.ddtelemetry_metric_info();
            self.handle
                .register_metric_context(n.to_string(), tags, ty, true, ns)
        });
        self.handle.add_point(value, context_key, vec![])
    }

    fn add_error_log(
        &mut self,
        message: String,
        stack_trace: Option<String>,
    ) -> Result<(), anyhow::Error> {
        self.handle
            .add_log(message.clone(), message, data::LogLevel::Error, stack_trace)
    }

    fn add_configuration(&mut self, config_item: Configuration) -> Result<(), anyhow::Error> {
        self.try_send_msg(worker::TelemetryActions::AddConfig(config_item))
    }

    fn send_start(&self, config: Option<&Config>) -> Result<(), anyhow::Error> {
        if let Some(config) = config {
            config
                .get_telemetry_configuration()
                .into_iter()
<<<<<<< HEAD
                .for_each(|config_provider| {
                    self.try_send_msg(worker::TelemetryActions::AddConfig(
                        config_provider.get_configuration(),
                    ))
                    .ok();
=======
                .for_each(|config_item| {
                    self.handle
                        .try_send_msg(worker::TelemetryActions::AddConfig(config_item))
                        .ok();
>>>>>>> 178da676
                });
        }

        self.handle.send_start()
    }

    fn send_stop(&self) -> Result<(), anyhow::Error> {
        self.handle.send_stop()
    }

    fn as_any(&self) -> &dyn Any {
        self
    }
}

#[derive(Default)]
struct Telemetry {
    handle: Option<Box<dyn TelemetryHandle>>,
    enabled: bool,
    log_collection_enabled: bool,
}

pub fn init_telemetry(config: &Config) {
    init_telemetry_inner(config, None, &TELEMETRY);
}

fn init_telemetry_inner(
    config: &Config,
    custom_handle: Option<Box<dyn TelemetryHandle>>,
    telemetry_cell: &TelemetryCell,
) {
    telemetry_cell.get_or_init(|| match make_telemetry_worker(config, custom_handle) {
        Ok(handle) => {
            handle.send_start(Some(config)).ok();
            Mutex::new(Telemetry {
                handle: Some(handle),
                enabled: config.telemetry_enabled(),
                log_collection_enabled: config.telemetry_log_collection_enabled(),
            })
        }
        Err(err) => {
            dd_error!("Telemetry: Error initializing worker: {err:?}");
            Mutex::new(Telemetry::default())
        }
    });
}

fn make_telemetry_worker(
    config: &Config,
    custom_handle: Option<Box<dyn TelemetryHandle>>,
) -> Result<Box<dyn TelemetryHandle>, Error> {
    if custom_handle.is_none() {
        let mut builder = worker::TelemetryWorkerBuilder::new(
            config.trace_agent_url().to_string(),
            config.service().to_string(),
            config.language().to_string(),
            config.language_version().to_string(),
            config.tracer_version().to_string(),
        );
        builder.runtime_id = Some(config.runtime_id().to_string());
        builder.config = ddtelemetry::config::Config::from_env();
        builder.config.telemetry_heartbeat_interval =
            Duration::from_secs_f64(config.telemetry_heartbeat_interval());
        // builder.config.debug_enabled = true;

        builder.run().map(|handle| {
            Box::new(TelemetryHandleWrapper {
                handle,
                metrics_context: [const { OnceLock::new() }; TELEMETRY_METRICS_COUNT],
            }) as Box<dyn TelemetryHandle>
        })
    } else {
        custom_handle.ok_or_else(|| Error::msg("Custom telemetry handle not provided"))
    }
}

pub fn stop_telemetry() {
    stop_telemetry_inner(&TELEMETRY);
}

fn stop_telemetry_inner(telemetry_cell: &TelemetryCell) {
    with_telemetry_handle(telemetry_cell, |t| {
        dd_debug!("Stopping telemetry");
        t.handle.send_stop().ok();
    });
}

pub fn add_points<Points: IntoIterator<Item = (f64, TelemetryMetric)>>(points: Points) {
    add_points_inner(&mut points.into_iter(), &TELEMETRY)
}

fn add_points_inner(
    points: &mut dyn Iterator<Item = (f64, TelemetryMetric)>,
    telemetry_cell: &TelemetryCell,
) {
    with_telemetry_handle(telemetry_cell, |t| {
        for (value, metric) in points {
            t.handle.add_point(value, metric).ok();
        }
    });
}

pub fn add_point(value: f64, metric: TelemetryMetric) {
    add_point_inner(value, metric, &TELEMETRY)
}

fn add_point_inner(value: f64, metric: TelemetryMetric, telemetry_cell: &TelemetryCell) {
    with_telemetry_handle(telemetry_cell, |t| {
        t.handle.add_point(value, metric).ok();
    });
}

pub fn add_log_error<I: Into<String>>(message: I, stack: Option<String>) {
    add_log_error_inner(message, stack, &TELEMETRY)
}

// message should be a template and must avoid dynamic messages
fn add_log_error_inner<I: Into<String>>(
    message: I,
    stack: Option<String>,
    telemetry_cell: &TelemetryCell,
) {
    with_telemetry_handle(telemetry_cell, |t| {
        if t.log_collection_enabled {
            t.handle.add_error_log(message.into(), stack).ok();
        }
    });
}

pub fn notify_configuration_update(config_provider: &dyn ConfigurationProvider) {
    notify_configuration_update_inner(config_provider, &TELEMETRY);
}

fn notify_configuration_update_inner(
    config_provider: &dyn ConfigurationProvider,
    telemetry_cell: &OnceLock<Arc<Mutex<Telemetry>>>,
) {
    let Some(telemetry) = telemetry_cell.get() else {
        return;
    };
    let Ok(mut telemetry) = telemetry.lock() else {
        return;
    };
    if !telemetry.enabled {
        return;
    }
    let Some(handle) = telemetry.handle.as_mut() else {
        return;
    };

    if let Err(err) = handle.add_configuration(config_provider.get_configuration()) {
        dd_warn!("Telemetry: error sending configuration item {err}");
    } else {
        dd_debug!("Telemetry: configuration update sent sucessfully");
    }
}

#[cfg(test)]
mod tests {
    use anyhow::Ok;
    use ddtelemetry::data;

    use crate::{
        configuration::ConfigurationProvider,
        dd_debug, dd_error, dd_warn,
        telemetry::{
<<<<<<< HEAD
            add_log_error_inner, init_telemetry_inner, notify_configuration_update_inner,
            TelemetryHandle, TELEMETRY,
=======
            add_log_error_inner, init_telemetry_inner, TelemetryHandle, TelemetryMetric, TELEMETRY,
>>>>>>> 178da676
        },
        Config,
    };

    use std::{any::Any, sync::OnceLock};

    struct TestTelemetryHandle {
        pub logs: Vec<(String, data::LogLevel, Option<String>)>,
        pub configurations: Vec<data::Configuration>,
    }

    impl TestTelemetryHandle {
        fn new() -> Self {
            TestTelemetryHandle {
                logs: vec![],
                configurations: vec![],
            }
        }
    }

    impl TelemetryHandle for TestTelemetryHandle {
        fn add_point(&self, _value: f64, _metric: TelemetryMetric) -> Result<(), anyhow::Error> {
            Ok(())
        }
        fn add_error_log(
            &mut self,
            message: String,
            stack_trace: Option<String>,
        ) -> Result<(), anyhow::Error> {
            self.logs
                .push((message, data::LogLevel::Error, stack_trace));
            Ok(())
        }

        fn add_configuration(
            &mut self,
            configuration: data::Configuration,
        ) -> Result<(), anyhow::Error> {
            self.configurations.push(configuration);
            Ok(())
        }

        fn send_start(&self, _config: Option<&Config>) -> Result<(), anyhow::Error> {
            Ok(())
        }

        fn send_stop(&self) -> Result<(), anyhow::Error> {
            Ok(())
        }

        fn as_any(&self) -> &dyn Any {
            self
        }
    }

    struct TestConfigurationProvider {
        name: String,
        value: String,
        origin: data::ConfigurationOrigin,
        config_id: Option<String>,
    }

    impl TestConfigurationProvider {
        fn new(origin: data::ConfigurationOrigin, config_id: Option<String>) -> Self {
            TestConfigurationProvider {
                name: "DD_SERVICE".to_string(),
                value: "test".to_string(),
                origin,
                config_id,
            }
        }
    }

    impl ConfigurationProvider for TestConfigurationProvider {
        fn get_configuration(&self) -> data::Configuration {
            data::Configuration {
                name: self.name.clone(),
                value: self.value.clone(),
                origin: self.origin.clone(),
                config_id: self.config_id.clone(),
            }
        }
    }

    #[test]
    fn test_add_log_error_telemetry_disabled() {
        let config = Config::builder().set_telemetry_enabled(false).build();

        let telemetry_cell = OnceLock::new();
        init_telemetry_inner(
            &config,
            Some(Box::new(TestTelemetryHandle::new())),
            &telemetry_cell,
        );

        let message = "test.error.telemetry.disabled";
        let stack_trace = Some("At telemetry.rs:42".to_string());
        add_log_error_inner(message, stack_trace.clone(), &telemetry_cell);

        let t = telemetry_cell.get().unwrap().lock().unwrap();
        let handle = t
            .handle
            .as_ref()
            .unwrap()
            .as_any()
            .downcast_ref::<TestTelemetryHandle>()
            .expect("Handle should be TestTelemetryHandle");

        assert!(!handle
            .logs
            .contains(&(message.to_string(), data::LogLevel::Error, stack_trace)));
    }

    #[test]
    fn test_add_log_error() {
        let config = Config::builder().build();

        let telemetry_cell = OnceLock::new();
        init_telemetry_inner(
            &config,
            Some(Box::new(TestTelemetryHandle::new())),
            &telemetry_cell,
        );

        let message = "test.error.default";
        let stack_trace = Some("At telemetry.rs:42".to_string());
        add_log_error_inner(message, stack_trace.clone(), &telemetry_cell);

        let t = telemetry_cell.get().unwrap().lock().unwrap();
        let handle = t
            .handle
            .as_ref()
            .unwrap()
            .as_any()
            .downcast_ref::<TestTelemetryHandle>()
            .expect("Handle should be TestTelemetryHandle");

        assert!(handle
            .logs
            .contains(&(message.to_string(), data::LogLevel::Error, stack_trace)));
    }

    #[test]
    fn test_add_log_error_log_collection_disabled() {
        let config = Config::builder()
            .set_telemetry_log_collection_enabled(false)
            .build();

        let telemetry_cell = OnceLock::new();
        init_telemetry_inner(
            &config,
            Some(Box::new(TestTelemetryHandle::new())),
            &telemetry_cell,
        );

        let message = "test.error.log_collection.disabled";
        let stack_trace = Some("At telemetry.rs:42".to_string());
        add_log_error_inner(message, stack_trace.clone(), &telemetry_cell);

        let t = telemetry_cell.get().unwrap().lock().unwrap();
        let handle = t
            .handle
            .as_ref()
            .unwrap()
            .as_any()
            .downcast_ref::<TestTelemetryHandle>()
            .expect("Handle should be TestTelemetryHandle");

        assert!(!handle
            .logs
            .contains(&(message.to_string(), data::LogLevel::Error, stack_trace)));
    }

    #[test]
    fn test_add_log_error_from_log_macros() {
        let config = Config::builder()
            .set_log_level_filter(crate::log::LevelFilter::Debug)
            .build();

        init_telemetry_inner(
            &config,
            Some(Box::new(TestTelemetryHandle::new())),
            &TELEMETRY,
        );

        let expected_messages = [
            "This is an error".to_string(),
            "This is an error with {config:?}".to_string(),
            "This is an error with {:?}".to_string(),
            "This is an error with mutiple {} {}".to_string(),
        ];

        dd_debug!("This is a debug");
        dd_warn!("This is a warn");
        dd_error!("This is an error");
        dd_error!("This is an error with {config:?}");
        dd_error!("This is an error with {:?}", config);
        dd_error!(
            "This is an error with mutiple {} {}",
            "detail 1",
            "detail 2"
        );

        let t = TELEMETRY.get().unwrap().lock().unwrap();
        let handle = t
            .handle
            .as_ref()
            .unwrap()
            .as_any()
            .downcast_ref::<TestTelemetryHandle>()
            .expect("Handle should be TestTelemetryHandle");

        // Errors are sent via Telemetry
        let logs = handle.logs.clone();
        expected_messages.iter().for_each(|message| {
            let log = logs.iter().find(|(msg, _, _)| msg == message);
            assert!(log.is_some());
            let (_, level, stack_trace) = log.unwrap();

            assert_eq!(*level, data::LogLevel::Error);
            assert!(stack_trace.is_some());
        });

        // Other levels not
        assert!(!logs.iter().any(|(msg, _, _)| msg == "This is an debug"));
        assert!(!logs.iter().any(|(msg, _, _)| msg == "This is an warn"));
    }

    #[test]
    fn test_notify_configuration_update() {
        let config = Config::builder().build();
        let telemetry_cell = OnceLock::new();
        init_telemetry_inner(
            &config,
            Some(Box::new(TestTelemetryHandle::new())),
            &telemetry_cell,
        );

        let config_id = Some("config-42".to_string());
        let test_provider =
            TestConfigurationProvider::new(data::ConfigurationOrigin::EnvVar, config_id.clone());

        notify_configuration_update_inner(&test_provider, &telemetry_cell);

        let t = telemetry_cell.get().unwrap().lock().unwrap();
        let handle = t
            .handle
            .as_ref()
            .unwrap()
            .as_any()
            .downcast_ref::<TestTelemetryHandle>()
            .expect("Handle should be TestTelemetryHandle");

        assert_eq!(handle.configurations.len(), 1);

        let sent_config = &handle.configurations[0];
        assert_eq!(sent_config.name, "DD_SERVICE");
        assert_eq!(sent_config.value, "test");
        assert_eq!(sent_config.origin, data::ConfigurationOrigin::EnvVar);
        assert_eq!(sent_config.config_id, config_id);
    }

    #[test]
    fn test_notify_configuration_update_telemetry_disabled() {
        let config = Config::builder().set_telemetry_enabled(false).build();
        let telemetry_cell = OnceLock::new();
        init_telemetry_inner(
            &config,
            Some(Box::new(TestTelemetryHandle::new())),
            &telemetry_cell,
        );

        let test_provider = TestConfigurationProvider::new(data::ConfigurationOrigin::EnvVar, None);

        notify_configuration_update_inner(&test_provider, &telemetry_cell);

        let t = telemetry_cell.get().unwrap().lock().unwrap();
        let handle = t
            .handle
            .as_ref()
            .unwrap()
            .as_any()
            .downcast_ref::<TestTelemetryHandle>()
            .expect("Handle should be TestTelemetryHandle");

        // Should not send configuration when telemetry is disabled
        assert_eq!(handle.configurations.len(), 0);
    }

    #[test]
    fn test_notify_configuration_update_no_handle() {
        let telemetry_cell = OnceLock::new();
        // Don't initialize telemetry - no handle should be present

        let test_provider =
            TestConfigurationProvider::new(data::ConfigurationOrigin::Default, None);

        // Should not panic when no telemetry is initialized
        notify_configuration_update_inner(&test_provider, &telemetry_cell);
    }
}<|MERGE_RESOLUTION|>--- conflicted
+++ resolved
@@ -10,20 +10,12 @@
 
 use anyhow::Error;
 use ddtelemetry::{
-<<<<<<< HEAD
     data::{self, Configuration},
-    worker::{self, TelemetryWorkerHandle},
-};
-
-use crate::{configuration::ConfigurationProvider, dd_debug, dd_error, dd_info, dd_warn, Config};
-=======
-    data,
     metrics::ContextKey,
     worker::{self, TelemetryWorkerHandle},
 };
 
-use crate::{dd_debug, dd_error, Config};
->>>>>>> 178da676
+use crate::{configuration::ConfigurationProvider, dd_debug, dd_error, dd_warn, Config};
 
 static TELEMETRY: TelemetryCell = OnceLock::new();
 
@@ -151,7 +143,8 @@
     }
 
     fn add_configuration(&mut self, config_item: Configuration) -> Result<(), anyhow::Error> {
-        self.try_send_msg(worker::TelemetryActions::AddConfig(config_item))
+        self.handle
+            .try_send_msg(worker::TelemetryActions::AddConfig(config_item))
     }
 
     fn send_start(&self, config: Option<&Config>) -> Result<(), anyhow::Error> {
@@ -159,18 +152,12 @@
             config
                 .get_telemetry_configuration()
                 .into_iter()
-<<<<<<< HEAD
                 .for_each(|config_provider| {
-                    self.try_send_msg(worker::TelemetryActions::AddConfig(
-                        config_provider.get_configuration(),
-                    ))
-                    .ok();
-=======
-                .for_each(|config_item| {
                     self.handle
-                        .try_send_msg(worker::TelemetryActions::AddConfig(config_item))
+                        .try_send_msg(worker::TelemetryActions::AddConfig(
+                            config_provider.get_configuration(),
+                        ))
                         .ok();
->>>>>>> 178da676
                 });
         }
 
@@ -306,26 +293,18 @@
 
 fn notify_configuration_update_inner(
     config_provider: &dyn ConfigurationProvider,
-    telemetry_cell: &OnceLock<Arc<Mutex<Telemetry>>>,
+    telemetry_cell: &TelemetryCell,
 ) {
-    let Some(telemetry) = telemetry_cell.get() else {
-        return;
-    };
-    let Ok(mut telemetry) = telemetry.lock() else {
-        return;
-    };
-    if !telemetry.enabled {
-        return;
-    }
-    let Some(handle) = telemetry.handle.as_mut() else {
-        return;
-    };
-
-    if let Err(err) = handle.add_configuration(config_provider.get_configuration()) {
-        dd_warn!("Telemetry: error sending configuration item {err}");
-    } else {
-        dd_debug!("Telemetry: configuration update sent sucessfully");
-    }
+    with_telemetry_handle(telemetry_cell, |t| {
+        if let Err(err) = t
+            .handle
+            .add_configuration(config_provider.get_configuration())
+        {
+            dd_warn!("Telemetry: error sending configuration item {err}");
+        } else {
+            dd_debug!("Telemetry: configuration update sent sucessfully");
+        }
+    });
 }
 
 #[cfg(test)]
@@ -337,12 +316,8 @@
         configuration::ConfigurationProvider,
         dd_debug, dd_error, dd_warn,
         telemetry::{
-<<<<<<< HEAD
             add_log_error_inner, init_telemetry_inner, notify_configuration_update_inner,
-            TelemetryHandle, TELEMETRY,
-=======
-            add_log_error_inner, init_telemetry_inner, TelemetryHandle, TelemetryMetric, TELEMETRY,
->>>>>>> 178da676
+            TelemetryHandle, TelemetryMetric, TELEMETRY,
         },
         Config,
     };
