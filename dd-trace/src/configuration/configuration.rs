--- conflicted
+++ resolved
@@ -6,7 +6,6 @@
 use std::sync::{Arc, Mutex};
 use std::{borrow::Cow, fmt::Display, str::FromStr, sync::OnceLock};
 
-extern crate rustc_version_runtime;
 use rustc_version_runtime::version;
 
 use crate::dd_warn;
@@ -1220,7 +1219,6 @@
     }
 
     #[test]
-<<<<<<< HEAD
     fn test_extra_services_tracking() {
         let config = Config::builder()
             .set_service("main-service".to_string())
@@ -1366,7 +1364,8 @@
 
         config.clear_remote_sampling_rules();
 
-        // Callback should be called with fallback rules (empty in this case since no env/code rules set)
+        // Callback should be called with fallback rules (empty in this case since no env/code rules
+        // set)
         assert!(*callback_called.lock().unwrap());
         assert!(callback_rules.lock().unwrap().is_empty());
     }
@@ -1511,7 +1510,9 @@
         assert_eq!(config.trace_sampling_rules().len(), 1);
         assert_eq!(config.trace_sampling_rules()[0].sample_rate, 0.3);
         assert_eq!(config.trace_sampling_rules.source(), ConfigSource::EnvVar);
-=======
+    }
+
+    #[test]
     fn test_telemetry_config_from_sources() {
         let mut sources = CompositeSource::new();
         sources.add_source(HashMapSource::from_iter(
@@ -1552,6 +1553,5 @@
         assert!(config.telemetry_enabled());
         assert!(config.telemetry_log_collection_enabled());
         assert_eq!(config.telemetry_heartbeat_interval(), 0.1);
->>>>>>> 5b763c33
     }
 }