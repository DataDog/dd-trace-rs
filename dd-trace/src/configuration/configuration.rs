--- conflicted
+++ resolved
@@ -114,7 +114,6 @@
 }
 
 #[derive(Debug, Clone)]
-<<<<<<< HEAD
 enum ServiceName {
     Default,
     Configured(String),
@@ -134,8 +133,6 @@
 }
 
 #[derive(Debug, Clone)]
-=======
->>>>>>> 98a38e90
 #[non_exhaustive]
 /// Configuration for the Datadog Tracer
 ///
@@ -144,20 +141,10 @@
 /// use dd_trace::Config;
 ///
 ///
-<<<<<<< HEAD
-/// // Manual overrides
-/// builder
-///     .set_service("my-service".to_string())
-///     .set_version("1.0.0".to_string());
-///
-/// // Finalize the configuration
-/// let config = builder.build();
-=======
 /// let config = Config::builder() // This pulls configuration from the environment and other sources
 ///     .set_service("my-service".to_string()) // Override service name
 ///     .set_version("1.0.0".to_string()) // Override version
 /// .build();
->>>>>>> 98a38e90
 /// ```
 pub struct Config {
     // # Global
@@ -244,7 +231,9 @@
             runtime_id: default.runtime_id,
             tracer_version: default.tracer_version,
             language_version: default.language_version,
-            service: to_val(sources.get("DD_SERVICE")).map(ServiceName::Configured).unwrap_or(default.service),
+            service: to_val(sources.get("DD_SERVICE"))
+                .map(ServiceName::Configured)
+                .unwrap_or(default.service),
             env: to_val(sources.get("DD_ENV")).or(default.env),
             version: to_val(sources.get("DD_VERSION")).or(default.version),
             // TODO(paullgdc): tags should be merged, not replaced
@@ -394,41 +383,12 @@
     }
 }
 
-<<<<<<< HEAD
-impl Default for Config {
-    fn default() -> Self {
-        Config {
-            runtime_id: Config::process_runtime_id(),
-            env: None,
-            // TODO(paullgdc): Default service naming detection, probably from arg0
-            service: ServiceName::Default,
-            version: None,
-            global_tags: Vec::new(),
-
-            trace_agent_url: Cow::Borrowed("http://localhost:8126"),
-            dogstatsd_agent_url: Cow::Borrowed("http://localhost:8125"),
-            trace_sampling_rules: Vec::new(),
-            trace_rate_limit: 100,
-            enabled: true,
-            log_level_filter: LevelFilter::default(),
-            tracer_version: TRACER_VERSION,
-            language_version: "TODO: Get from env",
-            trace_stats_computation_enabled: true,
-            #[cfg(feature = "test-utils")]
-            wait_agent_info_ready: false,
-
-            trace_propagation_style: None,
-            trace_propagation_style_extract: None,
-            trace_propagation_style_inject: None,
-            trace_propagation_extract_first: false,
-        }
-=======
 fn default_config() -> Config {
     Config {
         runtime_id: Config::process_runtime_id(),
         env: None,
         // TODO(paulgdc): Default service naming detection, probably from arg0
-        service: "unnamed-rust-service".to_string(),
+        service: ServiceName::Default,
         version: None,
         global_tags: Vec::new(),
 
@@ -448,7 +408,6 @@
         trace_propagation_style_extract: None,
         trace_propagation_style_inject: None,
         trace_propagation_extract_first: false,
->>>>>>> 98a38e90
     }
 }
 
