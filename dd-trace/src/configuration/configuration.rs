// Copyright 2025-Present Datadog, Inc. https://www.datadoghq.com/
// SPDX-License-Identifier: Apache-2.0

use serde::{Deserialize, Serialize};
use std::collections::{HashMap, HashSet, VecDeque};
use std::sync::{Arc, Mutex};
use std::{borrow::Cow, fmt::Display, str::FromStr, sync::OnceLock};

use rustc_version_runtime::version;

use crate::dd_warn;
use crate::log::LevelFilter;

use super::sources::{CompositeConfigSourceResult, CompositeSource};

/// Different types of remote configuration updates that can trigger callbacks
#[derive(Debug, Clone)]
pub enum RemoteConfigUpdate {
    /// Sampling rules were updated from remote configuration
    SamplingRules(Vec<SamplingRuleConfig>),
    // Future remote config update types should be added here as new variants.
    // E.g.
    // - FeatureFlags(HashMap<String, bool>)
}

/// Type alias for remote configuration callback functions
/// This reduces type complexity and improves readability
type RemoteConfigCallback = Box<dyn Fn(&RemoteConfigUpdate) + Send + Sync>;

/// Struct-based callback system for remote configuration updates
pub struct RemoteConfigCallbacks {
    pub sampling_rules_update: Option<RemoteConfigCallback>,
    // Future callback types can be added here as new fields
    // e.g. pub feature_flags_update: Option<RemoteConfigCallback>,
}

impl std::fmt::Debug for RemoteConfigCallbacks {
    fn fmt(&self, f: &mut std::fmt::Formatter<'_>) -> std::fmt::Result {
        f.debug_struct("RemoteConfigCallbacks")
            .field(
                "sampling_rules_update",
                &self.sampling_rules_update.as_ref().map(|_| "<callback>"),
            )
            .finish()
    }
}

impl RemoteConfigCallbacks {
    pub fn new() -> Self {
        Self {
            sampling_rules_update: None,
        }
    }

    pub fn set_sampling_rules_callback<F>(&mut self, callback: F)
    where
        F: Fn(&RemoteConfigUpdate) + Send + Sync + 'static,
    {
        self.sampling_rules_update = Some(Box::new(callback));
    }

    /// Calls all relevant callbacks for the given update type
    /// Provides a unified interface for future callback types
    pub fn notify_update(&self, update: &RemoteConfigUpdate) {
        match update {
            RemoteConfigUpdate::SamplingRules(_) => {
                if let Some(ref callback) = self.sampling_rules_update {
                    callback(update);
                }
            } // Future update types can be handled here
        }
    }
}

impl Default for RemoteConfigCallbacks {
    fn default() -> Self {
        Self::new()
    }
}

/// Configuration for a single sampling rule
#[derive(Debug, Clone, Serialize, Deserialize, PartialEq, Default)]
pub struct SamplingRuleConfig {
    /// The sample rate to apply (0.0-1.0)
    pub sample_rate: f64,

    /// Optional service name pattern to match
    #[serde(default)]
    pub service: Option<String>,

    /// Optional span name pattern to match
    #[serde(default)]
    pub name: Option<String>,

    /// Optional resource name pattern to match
    #[serde(default)]
    pub resource: Option<String>,

    /// Tags that must match (key-value pairs)
    #[serde(default)]
    pub tags: HashMap<String, String>,

    /// Where this rule comes from (customer, dynamic, default)
    // TODO(paullgdc): this value should not be definable by customers
    #[serde(default = "default_provenance")]
    pub provenance: String,
}

fn default_provenance() -> String {
    "default".to_string()
}

pub const TRACER_VERSION: &str = "0.0.1";

#[derive(Debug, Default, Clone)]
struct ParsedSamplingRules {
    rules: Vec<SamplingRuleConfig>,
}

impl FromStr for ParsedSamplingRules {
    type Err = serde_json::Error;

    fn from_str(s: &str) -> Result<Self, Self::Err> {
        if s.trim().is_empty() {
            return Ok(ParsedSamplingRules::default());
        }
        // DD_TRACE_SAMPLING_RULES is expected to be a JSON array of SamplingRuleConfig objects.
        let rules_vec: Vec<SamplingRuleConfig> = serde_json::from_str(s)?;
        Ok(ParsedSamplingRules { rules: rules_vec })
    }
}

/// Source of a configuration value
#[derive(Debug, Clone, Copy, PartialEq, Eq)]
pub enum ConfigSource {
    #[allow(dead_code)] // Used in tests, returned by source()
    Default,
    EnvVar,
    #[allow(dead_code)] // Will be used when set_code is called from user code
    Code,
    #[allow(dead_code)] // Will be used for remote configuration
    RemoteConfig,
}

/// Configuration item that tracks the value of a setting and where it came from
// This allows us to manage configuration precedence
#[derive(Debug, Clone)]
pub struct ConfigItem<T> {
    name: String,
    default_value: T,
    env_value: Option<T>,
    code_value: Option<T>,
    rc_value: Option<T>,
}

impl<T: Clone> ConfigItem<T> {
    /// Creates a new ConfigItem with a default value
    pub fn new(name: impl Into<String>, default: T) -> Self {
        Self {
            name: name.into(),
            default_value: default,
            env_value: None,
            code_value: None,
            rc_value: None,
        }
    }

    /// Sets a value from a specific source
    pub fn set_value_source(&mut self, value: T, source: ConfigSource) {
        match source {
            ConfigSource::Code => self.code_value = Some(value),
            ConfigSource::RemoteConfig => self.rc_value = Some(value),
            ConfigSource::EnvVar => self.env_value = Some(value),
            ConfigSource::Default => {
                dd_warn!("Cannot set default value after initialization");
            }
        }
    }

    /// Sets the code value (convenience method)
    pub fn set_code(&mut self, value: T) {
        self.code_value = Some(value);
    }

    /// Unsets the remote config value
    #[allow(dead_code)] // Will be used when implementing remote configuration
    pub fn unset_rc(&mut self) {
        self.rc_value = None;
    }

    /// Gets the current value based on priority:
    /// remote_config > code > env_var > default
    pub fn value(&self) -> &T {
        self.rc_value
            .as_ref()
            .or(self.code_value.as_ref())
            .or(self.env_value.as_ref())
            .unwrap_or(&self.default_value)
    }

    /// Gets the source of the current value
    #[allow(dead_code)] // Used in tests and will be used for remote configuration
    pub fn source(&self) -> ConfigSource {
        if self.rc_value.is_some() {
            ConfigSource::RemoteConfig
        } else if self.code_value.is_some() {
            ConfigSource::Code
        } else if self.env_value.is_some() {
            ConfigSource::EnvVar
        } else {
            ConfigSource::Default
        }
    }
}

impl<T: std::fmt::Debug> std::fmt::Display for ConfigItem<T> {
    fn fmt(&self, f: &mut std::fmt::Formatter<'_>) -> std::fmt::Result {
        write!(
            f,
            "<ConfigItem name={} default={:?} env_value={:?} code_value={:?} rc_value={:?}>",
            self.name, self.default_value, self.env_value, self.code_value, self.rc_value
        )
    }
}

type SamplingRulesConfigItem = ConfigItem<ParsedSamplingRules>;

/// Manages extra services discovered at runtime
/// This is used to track services beyond the main service for remote configuration
#[derive(Debug, Clone)]
struct ExtraServicesTracker {
    /// Whether remote configuration is enabled
    remote_config_enabled: bool,
    /// Services that have been discovered
    extra_services: Arc<Mutex<HashSet<String>>>,
    /// Services that have already been sent to the agent
    extra_services_sent: Arc<Mutex<HashSet<String>>>,
    /// Queue of new services to process
    extra_services_queue: Arc<Mutex<Option<VecDeque<String>>>>,
}

impl ExtraServicesTracker {
    fn new(remote_config_enabled: bool) -> Self {
        Self {
            extra_services: Arc::new(Mutex::new(HashSet::new())),
            extra_services_sent: Arc::new(Mutex::new(HashSet::new())),
            extra_services_queue: Arc::new(Mutex::new(Some(VecDeque::new()))),
            remote_config_enabled,
        }
    }

    fn add_extra_service(&self, service_name: &str, main_service: &str) {
        if !self.remote_config_enabled {
            return;
        }

        if service_name == main_service {
            return;
        }

        let mut sent = match self.extra_services_sent.lock() {
            Ok(s) => s,
            Err(_) => return,
        };

        if sent.contains(service_name) {
            return;
        }

        let mut queue = match self.extra_services_queue.lock() {
            Ok(q) => q,
            Err(_) => return,
        };

        // Add to queue and mark as sent
        if let Some(ref mut q) = *queue {
            q.push_back(service_name.to_string());
        }
        sent.insert(service_name.to_string());
    }

    /// Get all extra services, updating from the queue
    fn get_extra_services(&self) -> Vec<String> {
        if !self.remote_config_enabled {
            return Vec::new();
        }

        let mut queue = match self.extra_services_queue.lock() {
            Ok(q) => q,
            Err(_) => return Vec::new(),
        };

        let mut services = match self.extra_services.lock() {
            Ok(s) => s,
            Err(_) => return Vec::new(),
        };

        // Drain the queue into extra_services
        if let Some(ref mut q) = *queue {
            while let Some(service) = q.pop_front() {
                services.insert(service);

                // Limit to 64 services
                if services.len() > 64 {
                    // Remove one arbitrary service (HashSet doesn't guarantee order)
                    if let Some(to_remove) = services.iter().next().cloned() {
                        dd_warn!("ExtraServicesTracker:RemoteConfig: Exceeded 64 service limit, removing service: {}", to_remove);
                        services.remove(&to_remove);
                    }
                }
            }
        }

        services.iter().cloned().collect()
    }
}

#[derive(Clone, Copy, Debug, PartialEq, Eq)]
pub enum TracePropagationStyle {
    Datadog,
    TraceContext,
    None,
}

impl TracePropagationStyle {
    fn from_tags(tags: Option<Vec<String>>) -> Option<Vec<TracePropagationStyle>> {
        match tags {
            Some(tags) if !tags.is_empty() => Some(
                tags.iter()
                    .filter_map(|value| match TracePropagationStyle::from_str(value) {
                        Ok(style) => Some(style),
                        Err(err) => {
                            dd_warn!("Error parsing: {err}");
                            None
                        }
                    })
                    .collect::<Vec<TracePropagationStyle>>(),
            ),
            Some(_) => None,
            None => None,
        }
    }
}

impl FromStr for TracePropagationStyle {
    type Err = String;

    fn from_str(s: &str) -> Result<Self, Self::Err> {
        match s.trim().to_lowercase().as_str() {
            "datadog" => Ok(TracePropagationStyle::Datadog),
            "tracecontext" => Ok(TracePropagationStyle::TraceContext),
            "none" => Ok(TracePropagationStyle::None),
            _ => Err(format!("Unknown trace propagation style: '{s}'")),
        }
    }
}

impl Display for TracePropagationStyle {
    fn fmt(&self, f: &mut std::fmt::Formatter<'_>) -> std::fmt::Result {
        let style = match self {
            TracePropagationStyle::Datadog => "datadog",
            TracePropagationStyle::TraceContext => "tracecontext",
            TracePropagationStyle::None => "none",
        };
        write!(f, "{style}")
    }
}

#[derive(Debug, Clone)]
enum ServiceName {
    Default,
    Configured(String),
}

impl ServiceName {
    fn is_default(&self) -> bool {
        matches!(self, ServiceName::Default)
    }

    fn as_str(&self) -> &str {
        match self {
            ServiceName::Default => "unnamed-rust-service",
            ServiceName::Configured(name) => name,
        }
    }
}

#[derive(Clone)]
#[non_exhaustive]
/// Configuration for the Datadog Tracer
///
/// # Usage
/// ```
/// use dd_trace::Config;
///
///
/// let config = Config::builder() // This pulls configuration from the environment and other sources
///     .set_service("my-service".to_string()) // Override service name
///     .set_version("1.0.0".to_string()) // Override version
/// .build();
/// ```
pub struct Config {
    // # Global
    runtime_id: &'static str,

    // # Tracer
    tracer_version: &'static str,
    language_version: String,
    language: &'static str,

    // # Service tagging
    service: ServiceName,
    env: Option<String>,
    version: Option<String>,

    // # Agent
    /// A list of default tags to be added to every span
    /// If DD_ENV or DD_VERSION is used, it overrides any env or version tag defined in DD_TAGS
    global_tags: Vec<(String, String)>,
    /// host of the trace agent
    agent_host: Cow<'static, str>,
    /// port of the trace agent
    trace_agent_port: u32,
    /// url of the trace agent
    trace_agent_url: Cow<'static, str>,
    /// host of the dogstatsd agent
    dogstatsd_agent_host: Cow<'static, str>,
    /// port of the dogstatsd agent
    dogstatsd_agent_port: u32,
    /// url of the dogstatsd agent
    dogstatsd_agent_url: Cow<'static, str>,

    // # Sampling
    ///  A list of sampling rules. Each rule is matched against the root span of a trace
    /// If a rule matches, the trace is sampled with the associated sample rate.
    trace_sampling_rules: SamplingRulesConfigItem,

    /// Maximum number of spans to sample per second
    /// Only applied if trace_sampling_rules are matched
    trace_rate_limit: i32,

    /// Disables the library if this is false
    enabled: bool,
    /// The log level filter for the tracer
    log_level_filter: LevelFilter,

    /// Whether to enable stats computation for the tracer
    /// Results in dropped spans not being sent to the agent
    trace_stats_computation_enabled: bool,

    /// Configurations for testing. Not exposed to customer
    #[cfg(feature = "test-utils")]
    wait_agent_info_ready: bool,

    // # Telemetry configuration
    /// Disables telemetry if false
    telemetry_enabled: bool,
    /// Disables telemetry log collection if false.
    telemetry_log_collection_enabled: bool,
    /// Interval by which telemetry events are flushed (seconds)
    telemetry_heartbeat_interval: f64,

    /// Trace propagation configuration
    trace_propagation_style: Option<Vec<TracePropagationStyle>>,
    trace_propagation_style_extract: Option<Vec<TracePropagationStyle>>,
    trace_propagation_style_inject: Option<Vec<TracePropagationStyle>>,
    trace_propagation_extract_first: bool,

    /// Whether remote configuration is enabled
    remote_config_enabled: bool,

    /// Tracks extra services discovered at runtime
    /// Used for remote configuration to report all services
    extra_services_tracker: ExtraServicesTracker,

    /// General callbacks to be called when configuration is updated from remote configuration
    /// Allows components like the DatadogSampler to be updated without circular imports
    remote_config_callbacks: Arc<Mutex<RemoteConfigCallbacks>>,
}

impl Config {
    fn from_sources(sources: &CompositeSource) -> Self {
        let default = default_config();

        /// Helper function to convert a CompositeConfigSourceResult<T> into an Option<T>
        /// This drops errors origin associated with the configuration collected while parsing the
        /// value
        ///
        /// TODO(paullgdc): We should store the error, and the origin of the configuration
        /// in the Config struct, so we can report it to telemetry.
        fn to_val<T>(res: CompositeConfigSourceResult<T>) -> Option<T> {
            res.value.map(|c| c.value)
        }

        /// Wrapper to parse "," separated string to vector
        struct DdTags(Vec<String>);

        impl FromStr for DdTags {
            type Err = &'static str;

            fn from_str(s: &str) -> Result<Self, Self::Err> {
                Ok(DdTags(
                    s.split(',').map(|s| s.to_string()).collect::<Vec<String>>(),
                ))
            }
        }

        /// Wrapper to parse "," separated key:value tags to vector<(key, value)>
        /// discarding tags without ":" delimiter
        struct DdKeyValueTags(Vec<(String, String)>);

        impl FromStr for DdKeyValueTags {
            type Err = &'static str;

            fn from_str(s: &str) -> Result<Self, Self::Err> {
                Ok(DdKeyValueTags(
                    s.split(',')
                        .filter_map(|s| {
                            s.split_once(':')
                                .map(|(k, v)| (k.trim().to_string(), v.trim().to_string()))
                        })
                        .collect(),
                ))
            }
        }

        let parsed_sampling_rules_config =
            to_val(sources.get_parse::<ParsedSamplingRules>("DD_TRACE_SAMPLING_RULES"));

        let mut sampling_rules_item = ConfigItem::new(
            "DD_TRACE_SAMPLING_RULES",
            ParsedSamplingRules::default(), // default is empty rules
        );

        // Set env value if it was parsed from environment
        if let Some(rules) = parsed_sampling_rules_config {
            sampling_rules_item.set_value_source(rules, ConfigSource::EnvVar);
        }

        // Parse remote configuration enabled flag
        let remote_config_enabled =
            to_val(sources.get_parse::<bool>("DD_REMOTE_CONFIGURATION_ENABLED")).unwrap_or(true);

        Self {
            runtime_id: default.runtime_id,
            tracer_version: default.tracer_version,
            language_version: default.language_version,
            language: default.language,
            service: to_val(sources.get("DD_SERVICE"))
                .map(ServiceName::Configured)
                .unwrap_or(default.service),
            env: to_val(sources.get("DD_ENV")).or(default.env),
            version: to_val(sources.get("DD_VERSION")).or(default.version),
            // TODO(paullgdc): tags should be merged, not replaced
            global_tags: to_val(sources.get_parse::<DdKeyValueTags>("DD_TAGS"))
                .map(|DdKeyValueTags(tags)| tags)
                .unwrap_or(default.global_tags),
            agent_host: to_val(sources.get("DD_AGENT_HOST"))
                .map(Cow::Owned)
                .unwrap_or(default.agent_host),
            trace_agent_port: to_val(sources.get_parse("DD_TRACE_AGENT_PORT"))
                .unwrap_or(default.trace_agent_port),
            trace_agent_url: to_val(sources.get("DD_TRACE_AGENT_URL"))
                .map(Cow::Owned)
                .unwrap_or(default.trace_agent_url),
            dogstatsd_agent_host: to_val(sources.get("DD_DOGSTATSD_HOST"))
                .map(Cow::Owned)
                .unwrap_or(default.dogstatsd_agent_host),
            dogstatsd_agent_port: to_val(sources.get_parse("DD_DOGSTATSD_PORT"))
                .unwrap_or(default.dogstatsd_agent_port),
            dogstatsd_agent_url: default.dogstatsd_agent_url,

            // Use the initialized ConfigItem
            trace_sampling_rules: sampling_rules_item,
            trace_rate_limit: to_val(sources.get_parse("DD_TRACE_RATE_LIMIT"))
                .unwrap_or(default.trace_rate_limit),

            enabled: to_val(sources.get_parse("DD_TRACE_ENABLED")).unwrap_or(default.enabled),
            log_level_filter: to_val(sources.get_parse("DD_LOG_LEVEL"))
                .unwrap_or(default.log_level_filter),
            trace_stats_computation_enabled: to_val(
                sources.get_parse("DD_TRACE_STATS_COMPUTATION_ENABLED"),
            )
            .unwrap_or(default.trace_stats_computation_enabled),
            telemetry_enabled: to_val(sources.get_parse("DD_INSTRUMENTATION_TELEMETRY_ENABLED"))
                .unwrap_or(default.telemetry_enabled),
            telemetry_log_collection_enabled: to_val(
                sources.get_parse("DD_TELEMETRY_LOG_COLLECTION_ENABLED"),
            )
            .unwrap_or(default.telemetry_log_collection_enabled),
            telemetry_heartbeat_interval: to_val(
                sources.get_parse("DD_TELEMETRY_HEARTBEAT_INTERVAL"),
            )
            .unwrap_or(default.telemetry_heartbeat_interval),
            trace_propagation_style: TracePropagationStyle::from_tags(
                to_val(sources.get_parse::<DdTags>("DD_TRACE_PROPAGATION_STYLE"))
                    .map(|DdTags(tags)| Some(tags))
                    .unwrap_or_default(),
            ),
            trace_propagation_style_extract: TracePropagationStyle::from_tags(
                to_val(sources.get_parse::<DdTags>("DD_TRACE_PROPAGATION_STYLE_EXTRACT"))
                    .map(|DdTags(tags)| Some(tags))
                    .unwrap_or_default(),
            ),
            trace_propagation_style_inject: TracePropagationStyle::from_tags(
                to_val(sources.get_parse::<DdTags>("DD_TRACE_PROPAGATION_STYLE_INJECT"))
                    .map(|DdTags(tags)| Some(tags))
                    .unwrap_or_default(),
            ),
            trace_propagation_extract_first: to_val(
                sources.get_parse("DD_TRACE_PROPAGATION_EXTRACT_FIRST"),
            )
            .unwrap_or(default.trace_propagation_extract_first),
            #[cfg(feature = "test-utils")]
            wait_agent_info_ready: default.wait_agent_info_ready,
            extra_services_tracker: ExtraServicesTracker::new(remote_config_enabled),
            remote_config_enabled,
            remote_config_callbacks: Arc::new(Mutex::new(RemoteConfigCallbacks::new())),
        }
    }

    fn builder_with_sources(sources: &CompositeSource) -> ConfigBuilder {
        ConfigBuilder {
            config: Config::from_sources(sources),
        }
    }

    /// Creates a new builder to set overrides detected configuration
    pub fn builder() -> ConfigBuilder {
        Self::builder_with_sources(&CompositeSource::default_sources())
    }

    pub fn runtime_id(&self) -> &str {
        self.runtime_id
    }

    pub fn tracer_version(&self) -> &str {
        self.tracer_version
    }

    pub fn language(&self) -> &str {
        self.language
    }

    pub fn language_version(&self) -> &str {
        self.language_version.as_str()
    }

    pub fn service(&self) -> &str {
        self.service.as_str()
    }

    pub fn service_is_default(&self) -> bool {
        self.service.is_default()
    }

    pub fn env(&self) -> Option<&str> {
        self.env.as_deref()
    }

    pub fn version(&self) -> Option<&str> {
        self.version.as_deref()
    }

    pub fn global_tags(&self) -> impl Iterator<Item = (&str, &str)> {
        self.global_tags
            .iter()
            .map(|tag| (tag.0.as_str(), tag.1.as_str()))
    }

    pub fn trace_agent_url(&self) -> &Cow<'static, str> {
        &self.trace_agent_url
    }

    pub fn dogstatsd_agent_host(&self) -> &Cow<'static, str> {
        &self.dogstatsd_agent_host
    }

    pub fn dogstatsd_agent_port(&self) -> &u32 {
        &self.dogstatsd_agent_port
    }

    pub fn dogstatsd_agent_url(&self) -> &Cow<'static, str> {
        &self.dogstatsd_agent_url
    }

    pub fn trace_sampling_rules(&self) -> &[SamplingRuleConfig] {
        self.trace_sampling_rules.value().rules.as_ref()
    }

    pub fn trace_rate_limit(&self) -> i32 {
        self.trace_rate_limit
    }

    pub fn enabled(&self) -> bool {
        self.enabled
    }

    pub fn log_level_filter(&self) -> &LevelFilter {
        &self.log_level_filter
    }

    pub fn trace_stats_computation_enabled(&self) -> bool {
        self.trace_stats_computation_enabled
    }

    #[cfg(feature = "test-utils")]
    pub fn __internal_wait_agent_info_ready(&self) -> bool {
        self.wait_agent_info_ready
    }

    /// Static runtime id if the process
    fn process_runtime_id() -> &'static str {
        // TODO(paullgdc): Regenerate on fork? Would we even support forks?
        static RUNTIME_ID: OnceLock<String> = OnceLock::new();
        RUNTIME_ID.get_or_init(|| uuid::Uuid::new_v4().to_string())
    }

    pub fn telemetry_enabled(&self) -> bool {
        self.telemetry_enabled
    }

    pub fn telemetry_log_collection_enabled(&self) -> bool {
        self.telemetry_log_collection_enabled
    }

    pub fn telemetry_heartbeat_interval(&self) -> f64 {
        self.telemetry_heartbeat_interval
    }

    pub fn trace_propagation_style(&self) -> Option<&[TracePropagationStyle]> {
        self.trace_propagation_style.as_deref()
    }

    pub fn trace_propagation_style_extract(&self) -> Option<&[TracePropagationStyle]> {
        self.trace_propagation_style_extract.as_deref()
    }

    pub fn trace_propagation_style_inject(&self) -> Option<&[TracePropagationStyle]> {
        self.trace_propagation_style_inject.as_deref()
    }

    pub fn trace_propagation_extract_first(&self) -> bool {
        self.trace_propagation_extract_first
    }

    pub fn update_sampling_rules_from_remote(&mut self, rules_json: &str) -> Result<(), String> {
        // Parse the JSON into SamplingRuleConfig objects
        let rules: Vec<SamplingRuleConfig> = serde_json::from_str(rules_json)
            .map_err(|e| format!("Failed to parse sampling rules JSON: {e}"))?;

        // If remote config sends empty rules, clear remote config to fall back to local rules
        if rules.is_empty() {
            self.clear_remote_sampling_rules();
        } else {
            let parsed_rules = ParsedSamplingRules { rules };
            self.trace_sampling_rules
                .set_value_source(parsed_rules, ConfigSource::RemoteConfig);

            // Notify callbacks about the sampling rules update
            self.remote_config_callbacks.lock().unwrap().notify_update(
                &RemoteConfigUpdate::SamplingRules(self.trace_sampling_rules().to_vec()),
            );
        }

        Ok(())
    }

    pub fn clear_remote_sampling_rules(&mut self) {
        self.trace_sampling_rules.unset_rc();

        self.remote_config_callbacks.lock().unwrap().notify_update(
            &RemoteConfigUpdate::SamplingRules(self.trace_sampling_rules().to_vec()),
        );
    }

    /// Add a callback to be called when sampling rules are updated via remote configuration
    /// This allows components like DatadogSampler to be updated without circular imports
    ///
    /// # Arguments
    /// * `callback` - The function to call when sampling rules are updated (receives
    ///   RemoteConfigUpdate enum)
    ///
    /// # Example
    /// ```
    /// use dd_trace::{configuration::RemoteConfigUpdate, Config};
    ///
    /// let config = Config::builder().build();
    /// config.set_sampling_rules_callback(|update| {
    ///     match update {
    ///         RemoteConfigUpdate::SamplingRules(rules) => {
    ///             println!("Received {} new sampling rules", rules.len());
    ///             // Update your sampler here
    ///         }
    ///     }
    /// });
    /// ```
    pub fn set_sampling_rules_callback<F>(&self, callback: F)
    where
        F: Fn(&RemoteConfigUpdate) + Send + Sync + 'static,
    {
        self.remote_config_callbacks
            .lock()
            .unwrap()
            .set_sampling_rules_callback(callback);
    }

    /// Add an extra service discovered at runtime
    /// This is used for remote configuration
    pub fn add_extra_service(&self, service_name: &str) {
        self.extra_services_tracker
            .add_extra_service(service_name, self.service());
    }

    /// Get all extra services discovered at runtime
    pub fn get_extra_services(&self) -> Vec<String> {
        self.extra_services_tracker.get_extra_services()
    }

    /// Check if remote configuration is enabled
    pub fn remote_config_enabled(&self) -> bool {
        self.remote_config_enabled
    }
}

impl std::fmt::Debug for Config {
    fn fmt(&self, f: &mut std::fmt::Formatter<'_>) -> std::fmt::Result {
        f.debug_struct("Config")
            .field("runtime_id", &self.runtime_id)
            .field("tracer_version", &self.tracer_version)
            .field("language_version", &self.language_version)
            .field("service", &self.service)
            .field("env", &self.env)
            .field("version", &self.version)
            .field("global_tags", &self.global_tags)
            .field("trace_agent_url", &self.trace_agent_url)
            .field("dogstatsd_agent_url", &self.dogstatsd_agent_url)
            .field("trace_sampling_rules", &self.trace_sampling_rules)
            .field("trace_rate_limit", &self.trace_rate_limit)
            .field("enabled", &self.enabled)
            .field("log_level_filter", &self.log_level_filter)
            .field(
                "trace_stats_computation_enabled",
                &self.trace_stats_computation_enabled,
            )
            .field("trace_propagation_style", &self.trace_propagation_style)
            .field(
                "trace_propagation_style_extract",
                &self.trace_propagation_style_extract,
            )
            .field(
                "trace_propagation_style_inject",
                &self.trace_propagation_style_inject,
            )
            .field(
                "trace_propagation_extract_first",
                &self.trace_propagation_extract_first,
            )
            .field("extra_services_tracker", &self.extra_services_tracker)
            .field("remote_config_enabled", &self.remote_config_enabled)
            .field("remote_config_callbacks", &self.remote_config_callbacks)
            .finish()
    }
}

fn default_config() -> Config {
    Config {
        runtime_id: Config::process_runtime_id(),
        env: None,
        // TODO(paullgdc): Default service naming detection, probably from arg0
        service: ServiceName::Default,
        version: None,
        global_tags: Vec::new(),

<<<<<<< HEAD
        agent_host: Cow::Borrowed("localhost"),
        trace_agent_port: 8126,
        trace_agent_url: Cow::Borrowed(""),
        dogstatsd_agent_host: Cow::Borrowed("localhost"),
        dogstatsd_agent_port: 8125,
        dogstatsd_agent_url: Cow::Borrowed(""),
        trace_sampling_rules: Vec::new(),
=======
        trace_agent_url: Cow::Borrowed("http://localhost:8126"),
        dogstatsd_agent_url: Cow::Borrowed("http://localhost:8125"),
        trace_sampling_rules: ConfigItem::new(
            "DD_TRACE_SAMPLING_RULES",
            ParsedSamplingRules::default(), // Empty rules by default
        ),
>>>>>>> cbedc241
        trace_rate_limit: 100,
        enabled: true,
        log_level_filter: LevelFilter::default(),
        tracer_version: TRACER_VERSION,
        language: "rust",
        language_version: version().to_string(),
        trace_stats_computation_enabled: true,
        #[cfg(feature = "test-utils")]
        wait_agent_info_ready: false,

        telemetry_enabled: true,
        telemetry_log_collection_enabled: true,
        telemetry_heartbeat_interval: 60.0,

        trace_propagation_style: None,
        trace_propagation_style_extract: None,
        trace_propagation_style_inject: None,
        trace_propagation_extract_first: false,
        extra_services_tracker: ExtraServicesTracker::new(true),
        remote_config_enabled: true,
        remote_config_callbacks: Arc::new(Mutex::new(RemoteConfigCallbacks::new())),
    }
}

pub struct ConfigBuilder {
    config: Config,
}

impl ConfigBuilder {
    /// Finalizes the builder and returns the configuration
    pub fn build(&self) -> Config {
        crate::log::set_max_level(self.config.log_level_filter);
        let mut config = self.config.clone();

        // resolve trace_agent_url
        if config.trace_agent_url.is_empty() {
            let host = &config.agent_host;
            let port = config.trace_agent_port;
            config.trace_agent_url = format!("http://{host}:{port}").into()
        }

        // resolve dogstatsd_agent_url
        if config.dogstatsd_agent_url.is_empty() {
            let host = &config.dogstatsd_agent_host;
            let port = config.dogstatsd_agent_port;
            config.dogstatsd_agent_url = format!("http://{host}:{port}").into()
        }

        config
    }

    pub fn set_service(&mut self, service: String) -> &mut Self {
        self.config.service = ServiceName::Configured(service);
        self
    }

    pub fn set_env(&mut self, env: String) -> &mut Self {
        self.config.env = Some(env);
        self
    }

    pub fn set_version(&mut self, version: String) -> &mut Self {
        self.config.version = Some(version);
        self
    }

    pub fn set_global_tags(&mut self, tags: Vec<(String, String)>) -> &mut Self {
        self.config.global_tags = tags;
        self
    }

    pub fn add_global_tag(&mut self, tag: (String, String)) -> &mut Self {
        self.config.global_tags.push(tag);
        self
    }

    pub fn set_telemetry_enabled(&mut self, enabled: bool) -> &mut Self {
        self.config.telemetry_enabled = enabled;
        self
    }

    pub fn set_telemetry_log_collection_enabled(&mut self, enabled: bool) -> &mut Self {
        self.config.telemetry_log_collection_enabled = enabled;
        self
    }

    pub fn set_telemetry_heartbeat_interval(&mut self, seconds: f64) -> &mut Self {
        self.config.telemetry_heartbeat_interval = seconds;
        self
    }

    pub fn set_agent_host(&mut self, host: Cow<'static, str>) -> &mut Self {
        self.config.agent_host = Cow::Owned(host.to_string());
        self
    }

    pub fn set_trace_agent_port(&mut self, port: u32) -> &mut Self {
        self.config.trace_agent_port = port;
        self
    }

    pub fn set_trace_agent_url(&mut self, url: Cow<'static, str>) -> &mut Self {
        self.config.trace_agent_url = Cow::Owned(url.to_string());
        self
    }

    pub fn set_dogstatsd_agent_host(&mut self, host: Cow<'static, str>) -> &mut Self {
        self.config.dogstatsd_agent_host = Cow::Owned(host.to_string());
        self
    }

    pub fn set_dogstatsd_agent_port(&mut self, port: u32) -> &mut Self {
        self.config.dogstatsd_agent_port = port;
        self
    }

    pub fn set_trace_sampling_rules(&mut self, rules: Vec<SamplingRuleConfig>) -> &mut Self {
        // Create a new ParsedSamplingRules and set it as code value
        let parsed_rules = ParsedSamplingRules { rules };
        self.config.trace_sampling_rules.set_code(parsed_rules);
        self
    }

    pub fn set_trace_rate_limit(&mut self, rate_limit: i32) -> &mut Self {
        self.config.trace_rate_limit = rate_limit;
        self
    }

    pub fn set_trace_propagation_style(&mut self, styles: Vec<TracePropagationStyle>) -> &mut Self {
        self.config.trace_propagation_style = Some(styles);
        self
    }

    pub fn set_trace_propagation_style_extract(
        &mut self,
        styles: Vec<TracePropagationStyle>,
    ) -> &mut Self {
        self.config.trace_propagation_style_extract = Some(styles);
        self
    }

    pub fn set_trace_propagation_style_inject(
        &mut self,
        styles: Vec<TracePropagationStyle>,
    ) -> &mut Self {
        self.config.trace_propagation_style_inject = Some(styles);
        self
    }

    pub fn set_trace_propagation_extract_first(&mut self, first: bool) -> &mut Self {
        self.config.trace_propagation_extract_first = first;
        self
    }

    pub fn set_enabled(&mut self, enabled: bool) -> &mut Self {
        self.config.enabled = enabled;
        self
    }

    pub fn set_log_level_filter(&mut self, filter: LevelFilter) -> &mut Self {
        self.config.log_level_filter = filter;
        self
    }

    pub fn set_trace_stats_computation_enabled(
        &mut self,
        trace_stats_computation_enabled: bool,
    ) -> &mut Self {
        self.config.trace_stats_computation_enabled = trace_stats_computation_enabled;
        self
    }

    #[cfg(feature = "test-utils")]
    pub fn __internal_set_wait_agent_info_ready(
        &mut self,
        wait_agent_info_ready: bool,
    ) -> &mut Self {
        self.config.wait_agent_info_ready = wait_agent_info_ready;
        self
    }
}

#[cfg(test)]
mod tests {
    use super::Config;
    use super::*;
    use crate::configuration::sources::{CompositeSource, ConfigSourceOrigin, HashMapSource};

    #[test]
    fn test_config_from_source() {
        let mut sources = CompositeSource::new();
        sources.add_source(HashMapSource::from_iter(
            [
                ("DD_SERVICE", "test-service"),
                ("DD_ENV", "test-env"),
                ("DD_TRACE_SAMPLING_RULES", 
                 r#"[{"sample_rate":0.5,"service":"web-api","name":null,"resource":null,"tags":{},"provenance":"customer"}]"#),
                ("DD_TRACE_RATE_LIMIT", "123"),
                ("DD_TRACE_ENABLED", "true"),
                ("DD_LOG_LEVEL", "DEBUG"),
            ],
            ConfigSourceOrigin::EnvVar,
        ));
        let config = Config::builder_with_sources(&sources).build();

        assert_eq!(config.service(), "test-service");
        assert_eq!(config.env(), Some("test-env"));
        assert_eq!(config.trace_rate_limit(), 123);
        let rules = config.trace_sampling_rules();
        assert_eq!(rules.len(), 1, "Should have one rule");
        assert_eq!(
            &rules[0],
            &SamplingRuleConfig {
                sample_rate: 0.5,
                service: Some("web-api".to_string()),
                provenance: "customer".to_string(),
                ..SamplingRuleConfig::default()
            }
        );

        assert!(config.enabled());
        assert_eq!(config.log_level_filter(), &super::LevelFilter::Debug);
    }

    #[test]
    fn test_sampling_rules() {
        let mut sources = CompositeSource::new();
        sources.add_source(HashMapSource::from_iter(
            [(
                "DD_TRACE_SAMPLING_RULES",
                r#"[{"sample_rate":0.5,"service":"test-service","provenance":"customer"}]"#,
            )],
            ConfigSourceOrigin::EnvVar,
        ));
        let config = Config::builder_with_sources(&sources).build();

        assert_eq!(config.trace_sampling_rules().len(), 1);
        assert_eq!(
            &config.trace_sampling_rules()[0],
            &SamplingRuleConfig {
                sample_rate: 0.5,
                service: Some("test-service".to_string()),
                provenance: "customer".to_string(),
                ..SamplingRuleConfig::default()
            }
        );
    }

    #[test]
    fn test_config_from_source_manual_override() {
        let mut sources = CompositeSource::new();
        sources.add_source(HashMapSource::from_iter(
            [
                ("DD_SERVICE", "test-service"),
                ("DD_TRACE_RATE_LIMIT", "50"),
            ],
            ConfigSourceOrigin::EnvVar,
        ));
        let config = Config::builder_with_sources(&sources)
            .set_trace_sampling_rules(vec![SamplingRuleConfig {
                sample_rate: 0.8,
                service: Some("manual-service".to_string()),
                name: None,
                resource: None,
                tags: HashMap::new(),
                provenance: "manual".to_string(),
            }])
            .set_trace_rate_limit(200)
            .set_service("manual-service".to_string())
            .set_env("manual-env".to_string())
            .set_log_level_filter(super::LevelFilter::Warn)
            .build();

        assert_eq!(config.trace_rate_limit(), 200);
        let rules = config.trace_sampling_rules();
        assert_eq!(rules.len(), 1);
        assert_eq!(
            &config.trace_sampling_rules()[0],
            &SamplingRuleConfig {
                sample_rate: 0.8,
                service: Some("manual-service".to_string()),
                provenance: "manual".to_string(),
                ..SamplingRuleConfig::default()
            }
        );

        assert!(config.enabled());
        assert_eq!(config.log_level_filter(), &super::LevelFilter::Warn);
    }

    #[test]
    fn test_propagation_config_from_source() {
        let mut sources = CompositeSource::new();
        sources.add_source(HashMapSource::from_iter(
            [
                ("DD_TRACE_PROPAGATION_STYLE", ""),
                (
                    "DD_TRACE_PROPAGATION_STYLE_EXTRACT",
                    "datadog,  tracecontext, invalid",
                ),
                ("DD_TRACE_PROPAGATION_STYLE_INJECT", "tracecontext"),
                ("DD_TRACE_PROPAGATION_EXTRACT_FIRST", "true"),
            ],
            ConfigSourceOrigin::EnvVar,
        ));
        let config = Config::builder_with_sources(&sources).build();

        assert_eq!(config.trace_propagation_style(), Some(vec![]).as_deref());
        assert_eq!(
            config.trace_propagation_style_extract(),
            Some(vec![
                TracePropagationStyle::Datadog,
                TracePropagationStyle::TraceContext
            ])
            .as_deref()
        );
        assert_eq!(
            config.trace_propagation_style_inject(),
            Some(vec![TracePropagationStyle::TraceContext]).as_deref()
        );
        assert!(config.trace_propagation_extract_first())
    }

    #[test]
    fn test_propagation_config_from_source_override() {
        let mut sources = CompositeSource::new();
        sources.add_source(HashMapSource::from_iter(
            [
                ("DD_TRACE_PROPAGATION_STYLE", ""),
                (
                    "DD_TRACE_PROPAGATION_STYLE_EXTRACT",
                    "datadog,  tracecontext",
                ),
                ("DD_TRACE_PROPAGATION_STYLE_INJECT", "tracecontext"),
                ("DD_TRACE_PROPAGATION_EXTRACT_FIRST", "true"),
            ],
            ConfigSourceOrigin::EnvVar,
        ));
        let config = Config::builder_with_sources(&sources)
            .set_trace_propagation_style(vec![
                TracePropagationStyle::TraceContext,
                TracePropagationStyle::Datadog,
            ])
            .set_trace_propagation_style_extract(vec![TracePropagationStyle::TraceContext])
            .set_trace_propagation_style_inject(vec![TracePropagationStyle::Datadog])
            .set_trace_propagation_extract_first(false)
            .build();

        assert_eq!(
            config.trace_propagation_style(),
            Some(vec![
                TracePropagationStyle::TraceContext,
                TracePropagationStyle::Datadog
            ])
            .as_deref()
        );
        assert_eq!(
            config.trace_propagation_style_extract(),
            Some(vec![TracePropagationStyle::TraceContext]).as_deref()
        );
        assert_eq!(
            config.trace_propagation_style_inject(),
            Some(vec![TracePropagationStyle::Datadog]).as_deref()
        );
        assert!(!config.trace_propagation_extract_first());
    }

    #[test]
    fn test_propagation_config_incorrect_extract() {
        let mut sources = CompositeSource::new();
        sources.add_source(HashMapSource::from_iter(
            [
                ("DD_TRACE_PROPAGATION_STYLE", "datadog,  tracecontext"),
                ("DD_TRACE_PROPAGATION_STYLE_EXTRACT", "incorrect,"),
                ("DD_TRACE_PROPAGATION_STYLE_INJECT", "tracecontext"),
                ("DD_TRACE_PROPAGATION_EXTRACT_FIRST", "true"),
            ],
            ConfigSourceOrigin::EnvVar,
        ));
        let config = Config::builder_with_sources(&sources).build();

        assert_eq!(
            config.trace_propagation_style(),
            Some(vec![
                TracePropagationStyle::Datadog,
                TracePropagationStyle::TraceContext,
            ])
            .as_deref()
        );
        assert_eq!(
            config.trace_propagation_style_extract(),
            Some(vec![]).as_deref()
        );
        assert_eq!(
            config.trace_propagation_style_inject(),
            Some(vec![TracePropagationStyle::TraceContext]).as_deref()
        );
        assert!(config.trace_propagation_extract_first());
    }
    #[test]
    fn test_propagation_config_empty_extract() {
        let mut sources = CompositeSource::new();
        sources.add_source(HashMapSource::from_iter(
            [
                ("DD_TRACE_PROPAGATION_STYLE", ""),
                ("DD_TRACE_PROPAGATION_STYLE_EXTRACT", ""),
                ("DD_TRACE_PROPAGATION_STYLE_INJECT", "tracecontext"),
                ("DD_TRACE_PROPAGATION_EXTRACT_FIRST", "true"),
            ],
            ConfigSourceOrigin::EnvVar,
        ));
        let config = Config::builder_with_sources(&sources).build();

        assert_eq!(config.trace_propagation_style(), Some(vec![]).as_deref());
        assert_eq!(
            config.trace_propagation_style_extract(),
            Some(vec![]).as_deref()
        );
        assert_eq!(
            config.trace_propagation_style_inject(),
            Some(vec![TracePropagationStyle::TraceContext]).as_deref()
        );
        assert!(config.trace_propagation_extract_first());
    }

    #[test]
    fn test_propagation_config_not_present_extract() {
        let mut sources = CompositeSource::new();
        sources.add_source(HashMapSource::from_iter(
            [
                ("DD_TRACE_PROPAGATION_STYLE_INJECT", "tracecontext"),
                ("DD_TRACE_PROPAGATION_EXTRACT_FIRST", "true"),
            ],
            ConfigSourceOrigin::EnvVar,
        ));
        let config = Config::builder_with_sources(&sources).build();

        assert_eq!(config.trace_propagation_style(), None);
        assert_eq!(config.trace_propagation_style_extract(), None);
        assert_eq!(
            config.trace_propagation_style_inject(),
            Some(vec![TracePropagationStyle::TraceContext]).as_deref()
        );
        assert!(config.trace_propagation_extract_first());
    }

    #[test]
    fn test_stats_computation_enabled_config() {
        let mut sources = CompositeSource::new();
        sources.add_source(HashMapSource::from_iter(
            [("DD_TRACE_STATS_COMPUTATION_ENABLED", "false")],
            ConfigSourceOrigin::EnvVar,
        ));
        let config = Config::builder_with_sources(&sources).build();
        assert!(!config.trace_stats_computation_enabled());

        let mut sources = CompositeSource::new();
        sources.add_source(HashMapSource::from_iter(
            [("DD_TRACE_STATS_COMPUTATION_ENABLED", "true")],
            ConfigSourceOrigin::EnvVar,
        ));
        let config = Config::builder_with_sources(&sources).build();
        assert!(config.trace_stats_computation_enabled());

        let mut sources = CompositeSource::new();
        sources.add_source(HashMapSource::from_iter(
            [("DD_TRACE_STATS_COMPUTATION_ENABLED", "a")],
            ConfigSourceOrigin::EnvVar,
        ));
        let config = Config::builder_with_sources(&sources).build();
        assert!(config.trace_stats_computation_enabled());

        let config = Config::builder()
            .set_trace_stats_computation_enabled(false)
            .build();

        assert!(!config.trace_stats_computation_enabled());
    }

    #[test]
    fn test_extra_services_tracking() {
        let config = Config::builder()
            .set_service("main-service".to_string())
            .build();

        // Initially empty
        assert_eq!(config.get_extra_services().len(), 0);

        // Add some extra services
        config.add_extra_service("service-1");
        config.add_extra_service("service-2");
        config.add_extra_service("service-3");

        // Should not add the main service
        config.add_extra_service("main-service");

        // Should not add duplicates
        config.add_extra_service("service-1");

        let services = config.get_extra_services();
        assert_eq!(services.len(), 3);
        assert!(services.contains(&"service-1".to_string()));
        assert!(services.contains(&"service-2".to_string()));
        assert!(services.contains(&"service-3".to_string()));
        assert!(!services.contains(&"main-service".to_string()));
    }

    #[test]
    fn test_extra_services_disabled_when_remote_config_disabled() {
        // Use environment variable to disable remote config
        let mut sources = CompositeSource::new();
        sources.add_source(HashMapSource::from_iter(
            [("DD_REMOTE_CONFIGURATION_ENABLED", "false")],
            ConfigSourceOrigin::EnvVar,
        ));
        let config = Config::builder_with_sources(&sources)
            .set_service("main-service".to_string())
            .build();

        // Add services when remote config is disabled
        config.add_extra_service("service-1");
        config.add_extra_service("service-2");

        // Should return empty since remote config is disabled
        let services = config.get_extra_services();
        assert_eq!(services.len(), 0);
    }

    #[test]
    fn test_extra_services_limit() {
        let config = Config::builder()
            .set_service("main-service".to_string())
            .build();

        // Add more than 64 services
        for i in 0..70 {
            config.add_extra_service(&format!("service-{i}"));
        }

        // Should be limited to 64
        let services = config.get_extra_services();
        assert_eq!(services.len(), 64);
    }

    #[test]
    fn test_remote_config_enabled_from_env() {
        // Test with explicit true
        let mut sources = CompositeSource::new();
        sources.add_source(HashMapSource::from_iter(
            [("DD_REMOTE_CONFIGURATION_ENABLED", "true")],
            ConfigSourceOrigin::EnvVar,
        ));
        let config = Config::builder_with_sources(&sources).build();
        assert!(config.remote_config_enabled());

        // Test with explicit false
        let mut sources = CompositeSource::new();
        sources.add_source(HashMapSource::from_iter(
            [("DD_REMOTE_CONFIGURATION_ENABLED", "false")],
            ConfigSourceOrigin::EnvVar,
        ));
        let config = Config::builder_with_sources(&sources).build();
        assert!(!config.remote_config_enabled());

        // Test with invalid value (should default to true)
        let mut sources = CompositeSource::new();
        sources.add_source(HashMapSource::from_iter(
            [("DD_REMOTE_CONFIGURATION_ENABLED", "invalid")],
            ConfigSourceOrigin::EnvVar,
        ));
        let config = Config::builder_with_sources(&sources).build();
        assert!(config.remote_config_enabled());

        // Test without env var (should use default)
        let config = Config::builder().build();
        assert!(config.remote_config_enabled()); // Default is true based on user's change
    }

    #[test]
    fn test_sampling_rules_update_callbacks() {
        let mut config = Config::builder().build();

        // Track callback invocations
        let callback_called = Arc::new(Mutex::new(false));
        let callback_rules = Arc::new(Mutex::new(Vec::<SamplingRuleConfig>::new()));

        let callback_called_clone = callback_called.clone();
        let callback_rules_clone = callback_rules.clone();

        config.set_sampling_rules_callback(move |update| {
            *callback_called_clone.lock().unwrap() = true;
            // Store the rules - for now we only have SamplingRules variant
            let RemoteConfigUpdate::SamplingRules(rules) = update;
            *callback_rules_clone.lock().unwrap() = rules.clone();
        });

        // Initially callback should not be called
        assert!(!*callback_called.lock().unwrap());
        assert!(callback_rules.lock().unwrap().is_empty());

        // Update rules from remote config
        let new_rules = vec![SamplingRuleConfig {
            sample_rate: 0.5,
            service: Some("test-service".to_string()),
            provenance: "remote".to_string(),
            ..SamplingRuleConfig::default()
        }];

        let rules_json = serde_json::to_string(&new_rules).unwrap();
        config
            .update_sampling_rules_from_remote(&rules_json)
            .unwrap();

        // Callback should be called with the new rules
        assert!(*callback_called.lock().unwrap());
        assert_eq!(*callback_rules.lock().unwrap(), new_rules);

        // Test clearing rules
        *callback_called.lock().unwrap() = false;
        callback_rules.lock().unwrap().clear();

        config.clear_remote_sampling_rules();

        // Callback should be called with fallback rules (empty in this case since no env/code rules
        // set)
        assert!(*callback_called.lock().unwrap());
        assert!(callback_rules.lock().unwrap().is_empty());
    }

    #[test]
    fn test_config_item_priority() {
        // Test that ConfigItem respects priority: remote_config > code > env_var > default
        let mut config_item =
            ConfigItem::new("DD_TRACE_SAMPLING_RULES", ParsedSamplingRules::default());

        // Default value
        assert_eq!(config_item.source(), ConfigSource::Default);
        assert_eq!(config_item.value().rules.len(), 0);

        // Env overrides default
        config_item.set_value_source(
            ParsedSamplingRules {
                rules: vec![SamplingRuleConfig {
                    sample_rate: 0.3,
                    ..SamplingRuleConfig::default()
                }],
            },
            ConfigSource::EnvVar,
        );
        assert_eq!(config_item.source(), ConfigSource::EnvVar);
        assert_eq!(config_item.value().rules[0].sample_rate, 0.3);

        // Code overrides env
        config_item.set_code(ParsedSamplingRules {
            rules: vec![SamplingRuleConfig {
                sample_rate: 0.5,
                ..SamplingRuleConfig::default()
            }],
        });
        assert_eq!(config_item.source(), ConfigSource::Code);
        assert_eq!(config_item.value().rules[0].sample_rate, 0.5);

        // Remote config overrides all
        config_item.set_value_source(
            ParsedSamplingRules {
                rules: vec![SamplingRuleConfig {
                    sample_rate: 0.8,
                    ..SamplingRuleConfig::default()
                }],
            },
            ConfigSource::RemoteConfig,
        );
        assert_eq!(config_item.source(), ConfigSource::RemoteConfig);
        assert_eq!(config_item.value().rules[0].sample_rate, 0.8);

        // Unset RC falls back to code
        config_item.unset_rc();
        assert_eq!(config_item.source(), ConfigSource::Code);
        assert_eq!(config_item.value().rules[0].sample_rate, 0.5);
    }

    #[test]
    fn test_sampling_rules_with_config_item() {
        // Test integration: env var is parsed, then overridden by code
        let mut sources = CompositeSource::new();
        sources.add_source(HashMapSource::from_iter(
            [(
                "DD_TRACE_SAMPLING_RULES",
                r#"[{"sample_rate":0.25,"service":"env-service"}]"#,
            )],
            ConfigSourceOrigin::EnvVar,
        ));

        // First, env var should be used
        let config = Config::builder_with_sources(&sources).build();
        assert_eq!(config.trace_sampling_rules().len(), 1);
        assert_eq!(config.trace_sampling_rules()[0].sample_rate, 0.25);

        // Code override should take precedence
        let config = Config::builder_with_sources(&sources)
            .set_trace_sampling_rules(vec![SamplingRuleConfig {
                sample_rate: 0.75,
                service: Some("code-service".to_string()),
                ..SamplingRuleConfig::default()
            }])
            .build();
        assert_eq!(config.trace_sampling_rules()[0].sample_rate, 0.75);
        assert_eq!(
            config.trace_sampling_rules()[0].service.as_ref().unwrap(),
            "code-service"
        );
    }

    #[test]
    fn test_empty_remote_rules_fallback_behavior() {
        let mut config = Config::builder().build();

        // 1. Set up local rules via environment variable simulation
        let local_rules = ParsedSamplingRules {
            rules: vec![SamplingRuleConfig {
                sample_rate: 0.3,
                service: Some("local-service".to_string()),
                provenance: "local".to_string(),
                ..SamplingRuleConfig::default()
            }],
        };
        config
            .trace_sampling_rules
            .set_value_source(local_rules.clone(), ConfigSource::EnvVar);

        // Verify local rules are active
        assert_eq!(config.trace_sampling_rules().len(), 1);
        assert_eq!(config.trace_sampling_rules()[0].sample_rate, 0.3);
        assert_eq!(config.trace_sampling_rules.source(), ConfigSource::EnvVar);

        // 2. Remote config sends non-empty rules
        let remote_rules_json =
            r#"[{"sample_rate": 0.8, "service": "remote-service", "provenance": "remote"}]"#;
        config
            .update_sampling_rules_from_remote(remote_rules_json)
            .unwrap();

        // Verify remote rules override local rules
        assert_eq!(config.trace_sampling_rules().len(), 1);
        assert_eq!(config.trace_sampling_rules()[0].sample_rate, 0.8);
        assert_eq!(
            config.trace_sampling_rules.source(),
            ConfigSource::RemoteConfig
        );

        // 3. Remote config sends empty array []
        let empty_remote_rules_json = "[]";
        config
            .update_sampling_rules_from_remote(empty_remote_rules_json)
            .unwrap();

        // Empty remote rules automatically fall back to local rules
        assert_eq!(config.trace_sampling_rules().len(), 1); // Falls back to local rules
        assert_eq!(config.trace_sampling_rules()[0].sample_rate, 0.3); // Local rule values
        assert_eq!(config.trace_sampling_rules.source(), ConfigSource::EnvVar); // Back to env source!

        // 4. Verify explicit clearing still works (for completeness)
        // Since we're already on local rules, clear should keep us on local rules
        config.clear_remote_sampling_rules();

        // Should remain on local rules
        assert_eq!(config.trace_sampling_rules().len(), 1);
        assert_eq!(config.trace_sampling_rules()[0].sample_rate, 0.3);
        assert_eq!(config.trace_sampling_rules.source(), ConfigSource::EnvVar);
    }

    #[test]
    fn test_telemetry_config_from_sources() {
        let mut sources = CompositeSource::new();
        sources.add_source(HashMapSource::from_iter(
            [
                ("DD_INSTRUMENTATION_TELEMETRY_ENABLED", "false"),
                ("DD_TELEMETRY_LOG_COLLECTION_ENABLED", "false"),
                ("DD_TELEMETRY_HEARTBEAT_INTERVAL", "42"),
            ],
            ConfigSourceOrigin::EnvVar,
        ));
        let config = Config::builder_with_sources(&sources).build();

        assert!(!config.telemetry_enabled());
        assert!(!config.telemetry_log_collection_enabled());
        assert_eq!(config.telemetry_heartbeat_interval(), 42.0);
    }

    #[test]
    fn test_telemetry_config() {
        let mut sources = CompositeSource::new();
        sources.add_source(HashMapSource::from_iter(
            [
                ("DD_INSTRUMENTATION_TELEMETRY_ENABLED", "false"),
                ("DD_TELEMETRY_LOG_COLLECTION_ENABLED", "false"),
                ("DD_TELEMETRY_HEARTBEAT_INTERVAL", "42"),
            ],
            ConfigSourceOrigin::EnvVar,
        ));
        let mut builder = Config::builder_with_sources(&sources);

        builder
            .set_telemetry_enabled(true)
            .set_telemetry_log_collection_enabled(true)
            .set_telemetry_heartbeat_interval(0.1);

        let config = builder.build();

        assert!(config.telemetry_enabled());
        assert!(config.telemetry_log_collection_enabled());
        assert_eq!(config.telemetry_heartbeat_interval(), 0.1);
    }

    #[test]
    fn test_dd_tags() {
        let mut sources = CompositeSource::new();
        sources.add_source(HashMapSource::from_iter(
            [("DD_TAGS", "key1   :value1          ,   key2:,key3")],
            ConfigSourceOrigin::EnvVar,
        ));
        let config = Config::builder_with_sources(&sources).build();

        let tags: Vec<(&str, &str)> = config.global_tags().collect();

        assert_eq!(tags.len(), 2);
        assert_eq!(tags, vec![("key1", "value1"), ("key2", "")]);
    }

    #[test]
    fn test_dd_agent_url_default() {
        let config = Config::builder().build();

        assert_eq!(config.trace_agent_url(), "http://localhost:8126");
    }

    #[test]
    fn test_dd_agent_url_from_host_and_port() {
        let mut sources = CompositeSource::new();
        sources.add_source(HashMapSource::from_iter(
            [
                ("DD_AGENT_HOST", "agent-host"),
                ("DD_TRACE_AGENT_PORT", "4242"),
            ],
            ConfigSourceOrigin::EnvVar,
        ));
        let config = Config::builder_with_sources(&sources).build();

        assert_eq!(config.trace_agent_url(), "http://agent-host:4242");
    }

    #[test]
    fn test_dd_agent_url_from_url() {
        let mut sources = CompositeSource::new();
        sources.add_source(HashMapSource::from_iter(
            [
                ("DD_TRACE_AGENT_URL", "https://test-host"),
                ("DD_AGENT_HOST", "agent-host"),
                ("DD_TRACE_AGENT_PORT", "4242"),
            ],
            ConfigSourceOrigin::EnvVar,
        ));
        let config = Config::builder_with_sources(&sources).build();

        assert_eq!(config.trace_agent_url(), "https://test-host");
    }

    #[test]
    fn test_dd_agent_url_from_url_empty() {
        let mut sources = CompositeSource::new();
        sources.add_source(HashMapSource::from_iter(
            [
                ("DD_TRACE_AGENT_URL", ""),
                ("DD_AGENT_HOST", "agent-host"),
                ("DD_TRACE_AGENT_PORT", "4242"),
            ],
            ConfigSourceOrigin::EnvVar,
        ));
        let config = Config::builder_with_sources(&sources).build();

        assert_eq!(config.trace_agent_url(), "http://agent-host:4242");
    }

    #[test]
    fn test_dd_agent_url_from_host_and_port_using_builder() {
        let config = Config::builder()
            .set_agent_host("agent-host".into())
            .set_trace_agent_port(4242)
            .build();

        assert_eq!(config.trace_agent_url(), "http://agent-host:4242");
    }

    #[test]
    fn test_dd_agent_url_from_url_using_builder() {
        let config = Config::builder()
            .set_agent_host("agent-host".into())
            .set_trace_agent_port(4242)
            .set_trace_agent_url("https://test-host".into())
            .build();

        assert_eq!(config.trace_agent_url(), "https://test-host");
    }

    #[test]
    fn test_dogstatsd_agent_url_default() {
        let config = Config::builder().build();

        assert_eq!(config.dogstatsd_agent_url(), "http://localhost:8125");
    }

    #[test]
    fn test_dogstatsd_agent_url_from_host_and_port() {
        let mut sources = CompositeSource::new();
        sources.add_source(HashMapSource::from_iter(
            [
                ("DD_DOGSTATSD_HOST", "dogstatsd-host"),
                ("DD_DOGSTATSD_PORT", "4242"),
            ],
            ConfigSourceOrigin::EnvVar,
        ));
        let config = Config::builder_with_sources(&sources).build();

        assert_eq!(config.dogstatsd_agent_url(), "http://dogstatsd-host:4242");
    }

    #[test]
    fn test_dogstatsd_agent_url_from_url_using_builder() {
        let config = Config::builder()
            .set_dogstatsd_agent_host("dogstatsd-host".into())
            .set_dogstatsd_agent_port(4242)
            .build();

        assert_eq!(config.dogstatsd_agent_url(), "http://dogstatsd-host:4242");
    }
}<|MERGE_RESOLUTION|>--- conflicted
+++ resolved
@@ -872,22 +872,16 @@
         version: None,
         global_tags: Vec::new(),
 
-<<<<<<< HEAD
         agent_host: Cow::Borrowed("localhost"),
         trace_agent_port: 8126,
         trace_agent_url: Cow::Borrowed(""),
         dogstatsd_agent_host: Cow::Borrowed("localhost"),
         dogstatsd_agent_port: 8125,
         dogstatsd_agent_url: Cow::Borrowed(""),
-        trace_sampling_rules: Vec::new(),
-=======
-        trace_agent_url: Cow::Borrowed("http://localhost:8126"),
-        dogstatsd_agent_url: Cow::Borrowed("http://localhost:8125"),
         trace_sampling_rules: ConfigItem::new(
             "DD_TRACE_SAMPLING_RULES",
             ParsedSamplingRules::default(), // Empty rules by default
         ),
->>>>>>> cbedc241
         trace_rate_limit: 100,
         enabled: true,
         log_level_filter: LevelFilter::default(),
